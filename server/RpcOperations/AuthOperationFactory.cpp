--- conflicted
+++ resolved
@@ -280,16 +280,8 @@
     } else {
         result.tlType = TLValue::AuthSentCode;
     }
-<<<<<<< HEAD
-    result.phoneCodeHash = api()->sendAppCode(m_sendCode.phoneNumber);
+    result.phoneCodeHash = QString::fromLatin1(api()->sendAppCode(m_sendCode.phoneNumber));
     result.phoneRegistered = status.dcId;
-=======
-
-    result.phoneCodeHash = QString::fromLatin1(api()->sendAppCode(m_sendCode.phoneNumber));
-    if (status.dcId) {
-        result.flags |= TLAuthSentCode::PhoneRegistered;
-    }
->>>>>>> 5a62ec1f
     sendRpcReply(result);
 }
 
