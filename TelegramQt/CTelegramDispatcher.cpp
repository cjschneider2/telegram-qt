/*
   Copyright (C) 2014-2017 Alexandr Akulich <akulichalexander@gmail.com>

   This file is a part of TelegramQt library.

   This library is free software; you can redistribute it and/or
   modify it under the terms of the GNU Lesser General Public
   License as published by the Free Software Foundation; either
   version 2.1 of the License, or (at your option) any later version.

   This library is distributed in the hope that it will be useful,
   but WITHOUT ANY WARRANTY; without even the implied warranty of
   MERCHANTABILITY or FITNESS FOR A PARTICULAR PURPOSE.  See the GNU
   Lesser General Public License for more details.

 */

#include "CTelegramDispatcher.hpp"

#include "TelegramNamespace.hpp"
#include "TelegramNamespace_p.hpp"
#include "CTelegramConnection.hpp"
#include "CTelegramModule.hpp"
#include "CRawStream.hpp"
#include "Debug_p.hpp"
#include "Utils.hpp"
#include "TelegramUtils.hpp"

using namespace TelegramUtils;

#include <QTimer>

#include <QCryptographicHash>
#include <QDebug>
#include <algorithm>

#ifdef DEVELOPER_BUILD
#include "TLTypesDebug.hpp"
#endif

static const QVector<Telegram::DcOption> s_builtInDcs = {
        Telegram::DcOption(QLatin1String("149.154.175.50") , 443),
        Telegram::DcOption(QLatin1String("149.154.167.51") , 443),
        Telegram::DcOption(QLatin1String("149.154.175.100"), 443),
        Telegram::DcOption(QLatin1String("149.154.167.91") , 443),
        Telegram::DcOption(QLatin1String("91.108.56.165")  , 443),
};

const quint32 secretFormatVersion = 4;
//Format v4:
//quint32 secretFormatVersion
//qint32 deltaTime

//DC {
//    quint32 id
//    QByteArray ipAddress
//    quint32 port
//}

//QByteArray authKey
//quint64 authId
//quint64 serverSalt

//UpdatesState {
//    quint32 pts
//    quint32 qts
//    quint32 date
//}

//quint32 dialogsCount
//Dialog (N = dialogsCount) {
//    quint8 type (one of DialogType (DialogTypeDialog or DialogTypeChannel))
//    Peer {
//        quint8 type (one of Telegram::Peer::{User, Chat, Channel})
//        quint32 id
//    }
//    quint32 readInboxMaxId
//    quint32 unreadCount
//    type == DialogTypeChannel ? {
//        quint32 pts
//    }
//}

const int s_userTypingActionPeriod = 6000; // 6 sec
const int s_localTypingDuration = 5000; // 5 sec
const int s_localTypingRecommendedRepeatInterval = 400; // (s_userTypingActionPeriod - s_localTypingDuration) / 2. Minus 100 ms for insurance.
static const quint32 s_dialogsLimit = 30;

static const int s_autoConnectionIndexInvalid = -1; // App logic rely on (s_autoConnectionIndexInvalid + 1 == 0)

static const quint32 s_legacyDcInfoTlType = 0x2ec2a43cu; // Scheme23_DcOption
static const quint32 s_legacyVectorTlType = 0x1cb5c415u; // Scheme23_Vector;

#if QT_VERSION < 0x050000
#include <QtAlgorithms>
const int s_timerMaxInterval = 500; // 0.5 sec. Needed to limit max possible typing time deviation in Qt4 by this value.
#endif

enum DialogType {
    DialogTypeDialog,
    DialogTypeChannel
};

CTelegramDispatcher::CTelegramDispatcher(QObject *parent) :
    QObject(parent),
    m_connectionState(TelegramNamespace::ConnectionStateDisconnected),
    m_appInformation(0),
    m_updatesEnabled(true),
    m_deltaTime(0),
    m_messageReceivingFilterFlags(TelegramNamespace::MessageFlagRead),
    m_acceptableMessageTypes(TelegramNamespace::MessageTypeAll),
    m_autoReconnectionEnabled(false),
    m_initializationState(0),
    m_requestedSteps(0),
    m_wantedActiveDc(0),
    m_autoConnectionDcIndex(s_autoConnectionIndexInvalid),
    m_mainConnection(0),
    m_reconnectMainConnectionTimer(nullptr),
    m_updateRequestId(0),
    m_updatesStateIsLocked(false),
    m_selfUserId(0),
    m_maxMessageId(0),
    m_typingUpdateTimer(new QTimer(this))
{
    m_typingUpdateTimer->setSingleShot(true);
<<<<<<< HEAD
    connect(m_typingUpdateTimer, SIGNAL(timeout()), SLOT(messageActionTimerTimeout()));
=======
    connect(m_typingUpdateTimer, &QTimer::timeout, this, &CTelegramDispatcher::messageActionTimerTimeout);

    resetConnectionData();
    resetDcConfiguration();
>>>>>>> e439df45
}

CTelegramDispatcher::~CTelegramDispatcher()
{
    disconnectFromServer();
}

void CTelegramDispatcher::plugModule(CTelegramModule *module)
{
    m_modules.append(module);
    module->setDispatcher(this);
}

QVector<Telegram::DcOption> CTelegramDispatcher::defaultDcConfiguration()
{
    return s_builtInDcs;
}

QVector<Telegram::DcOption> CTelegramDispatcher::dcConfiguration() const
{
    return m_connectionAddresses;
}

bool CTelegramDispatcher::updatesEnabled() const
{
    return m_updatesEnabled;
}

void CTelegramDispatcher::setUpdatesEnabled(bool enable)
{
    m_updatesEnabled = enable;
}

void CTelegramDispatcher::setAppInformation(const CAppInformation *newAppInfo)
{
    m_appInformation = newAppInfo;
}

qint32 CTelegramDispatcher::localTypingRecommendedRepeatInterval()
{
    return s_localTypingRecommendedRepeatInterval;
}

QString CTelegramDispatcher::selfPhone() const
{
    if (!m_selfUserId || !m_users.value(m_selfUserId)) {
        return QString();
    }

    return m_users.value(m_selfUserId)->phone;
}

quint32 CTelegramDispatcher::selfId() const
{
    return m_selfUserId;
}

quint32 CTelegramDispatcher::maxMessageId() const
{
    if (m_initializationState & StepDialogs) {
        return m_maxMessageId;
    }
    return 0;
}

QVector<quint32> CTelegramDispatcher::contactIdList() const
{
    return m_contactIdList;
}

QVector<quint32> CTelegramDispatcher::chatIdList() const
{
    return m_chatIds;
}

QVector<Telegram::Peer> CTelegramDispatcher::dialogs() const
{
    return m_dialogs.keys().toVector();
}

void CTelegramDispatcher::addContacts(const QStringList &phoneNumbers, bool replace)
{
    qDebug() << "addContacts" << Telegram::Utils::maskPhoneNumber(phoneNumbers);
    if (mainConnection()) {
        TLVector<TLInputContact> contactsVector;
        for (int i = 0; i < phoneNumbers.count(); ++i) {
            TLInputContact contact;
            contact.clientId = i;
            contact.phone = phoneNumbers.at(i);
            contactsVector.append(contact);
        }
        mainConnection()->contactsImportContacts(contactsVector, replace);
    } else {
        qDebug() << Q_FUNC_INFO << "No active connection.";
    }
}

void CTelegramDispatcher::deleteContacts(const QVector<quint32> &userIds)
{
    qDebug() << Q_FUNC_INFO << userIds;

    QVector<TLInputUser> users;
    users.reserve(userIds.count());

    foreach (quint32 userId, userIds) {
        TLInputUser inputUser = toInputUser(userId);
        if (inputUser.tlType != TLValue::InputUserEmpty) {
            users.append(inputUser);
        }
    }

    if (!users.isEmpty()) {
        mainConnection()->contactsDeleteContacts(users);
    }
}

QByteArray CTelegramDispatcher::connectionSecretInfo() const
{
    if (!mainConnection() || mainConnection()->authKey().isEmpty()) {
        return QByteArray();
    }

    QByteArray output;
    CRawStreamEx outputStream(&output, /* write */ true);

    outputStream << secretFormatVersion;
    outputStream << mainConnection()->deltaTime();

    const TLDcOption dcInfo = mainConnection()->dcInfo();

    outputStream << dcInfo.id;
    outputStream << dcInfo.ipAddress.toUtf8();
    outputStream << dcInfo.port;
    outputStream << mainConnection()->authKey();
    outputStream << mainConnection()->authId();
    outputStream << mainConnection()->serverSalt();

    if (m_updatesEnabled) {
        outputStream << m_updatesState.pts;
        outputStream << m_updatesState.qts;
        outputStream << m_updatesState.date;
    } else {
        outputStream << quint32(1);
        outputStream << quint32(1);
        outputStream << quint32(1);
    }

    if (m_updatesEnabled) {
        const quint32 dialogsCount = m_dialogs.count();
        outputStream << dialogsCount;
        for (const TLDialog &dialog : m_dialogs) {
            switch (dialog.tlType) {
            case TLValue::Dialog:
                outputStream << quint8(DialogTypeDialog);
                break;
            case TLValue::DialogChannel:
                outputStream << quint8(DialogTypeChannel);
                break;
            default:
                qCritical() << "CTelegramDispatcher::connectionSecretInfo(): Invalid dialog type" << dialog.tlType;
                continue;
                break;
            }

            const Telegram::Peer peer = toPublicPeer(dialog.peer);
            outputStream << static_cast<quint8>(peer.type) << peer.id;
            outputStream << dialog.readInboxMaxId;
            outputStream << dialog.unreadCount;
            if (dialog.tlType == TLValue::DialogChannel) {
                outputStream << dialog.pts;
            }
        }
    } else {
        outputStream << quint32(0); // dialogs count
    }

    return output;
}

void CTelegramDispatcher::setMessageReceivingFilter(TelegramNamespace::MessageFlags flags)
{
    m_messageReceivingFilterFlags = flags;
}

void CTelegramDispatcher::setAcceptableMessageTypes(TelegramNamespace::MessageTypeFlags types)
{
    m_acceptableMessageTypes = types;
}

void CTelegramDispatcher::setAutoReconnection(bool enable)
{
    m_autoReconnectionEnabled = enable;
}

bool CTelegramDispatcher::setDcConfiguration(const QVector<Telegram::DcOption> &dcs)
{
    if (connectionState() != TelegramNamespace::ConnectionStateDisconnected) {
        qWarning() << "CTelegramDispatcher::connectToServer(): Connection is already in progress.";
        return false;
    }
    m_connectionAddresses = dcs;
    return true;
}

bool CTelegramDispatcher::connectToServer()
{
    if (connectionState() != TelegramNamespace::ConnectionStateDisconnected) {
        qWarning() << "CTelegramDispatcher::connectToServer(): Connection is already in progress.";
        return false;
    }
    if (m_authKey.isEmpty()) {
        return connectToTheNextDcAddress();
    }
    connectToTheWantedDc();
    return true;
}

bool CTelegramDispatcher::connectToTheNextDcAddress()
{
    setMainConnection(nullptr);
    if (m_connectionAddresses.isEmpty()) {
        qWarning() << "CTelegramDispatcher::connectToTheNextDcAddress(): Connection address is not set";
        return false;
    }
    ++m_autoConnectionDcIndex;

    qDebug() << "CTelegramDispatcher::tryNextBuiltInDcAddress(): Dc index (not a dc id):" << m_autoConnectionDcIndex;
    if (m_autoConnectionDcIndex >= m_connectionAddresses.count()) {
        if (m_autoReconnectionEnabled) {
            qDebug() << "CTelegramDispatcher::tryNextBuiltInDcAddress(): Could not connect to any known dc. Reconnection enabled -> wrap up and try again.";
            m_autoConnectionDcIndex = 0;
        } else {
            qDebug() << "CTelegramDispatcher::tryNextBuiltInDcAddress(): Could not connect to any known dc. Giving up.";
            setConnectionState(TelegramNamespace::ConnectionStateDisconnected);
            return false;
        }
    }

    TLDcOption dcInfo;
    dcInfo.ipAddress = m_connectionAddresses.at(m_autoConnectionDcIndex).address;
    dcInfo.port = m_connectionAddresses.at(m_autoConnectionDcIndex).port;
    setMainConnection(createConnection(dcInfo));
    initConnectionSharedFinal();
    return true;
}

void CTelegramDispatcher::connectToTheWantedDc()
{
    setMainConnection(createConnection(m_mainDcInfo));
    m_mainConnection->setAuthKey(m_authKey);
    m_mainConnection->setServerSalt(m_serverSalt);
    initConnectionSharedFinal();
}

bool CTelegramDispatcher::setSecretInfo(const QByteArray &secret)
{
    if (connectionState() != TelegramNamespace::ConnectionStateDisconnected) {
        qWarning() << "CTelegramDispatcher::setSecretInfo(): Connection is already in progress.";
        return false;
    }

    CRawStreamEx inputStream(secret);

    quint32 format;
    inputStream >> format;

    if (format > secretFormatVersion) {
        qWarning() << Q_FUNC_INFO << "Unknown format version" << format;
        return false;
    } else {
        qDebug() << Q_FUNC_INFO << "Format version:" << format;
    }

    qint32 deltaTime = 0;
    inputStream >> deltaTime;

    if (format < 4) {
        quint32 legacyDcInfoTlType;
        inputStream >> legacyDcInfoTlType;

        if (legacyDcInfoTlType != s_legacyDcInfoTlType) {
            qWarning() << Q_FUNC_INFO << "Unexpected dataversion" << format;
            return false;
        }
    }

    TLDcOption dcInfo;
    inputStream >> dcInfo.id;
    if (format < 4) {
        QByteArray legacyDcHostName;
        inputStream >> legacyDcHostName;
    }
    QByteArray dcIpAddress;
    inputStream >> dcIpAddress;
    dcInfo.ipAddress = QString::fromLatin1(dcIpAddress.constData());
    inputStream >> dcInfo.port;

    qDebug() << Q_FUNC_INFO << dcInfo.ipAddress;

    if (format < 3) {
        QByteArray legacySelfPhone;
        inputStream >> legacySelfPhone;
    }

    QByteArray authKey;
    inputStream >> authKey;

    if (authKey.isEmpty()) {
        qDebug() << Q_FUNC_INFO << "Empty auth key data.";
        return false;
    }

    quint64 authId;
    inputStream >> authId;
    quint64 serverSalt;
    inputStream >> serverSalt;

    const quint64 expectedAuthId = Utils::getFingersprint(authKey);
    if (authId != expectedAuthId) {
        qDebug() << Q_FUNC_INFO << "The auth key data is not valid.";
        return false;
    }

    if (inputStream.error()) {
        qWarning() << Q_FUNC_INFO << "Read error occurred.";
        return false;
    }

    if (format >= 1) {
        inputStream >> m_updatesState.pts;
        inputStream >> m_updatesState.qts;
        inputStream >> m_updatesState.date;
    }

    if (format >= 4) {
        quint32 dialogsCount = 0;
        inputStream >> dialogsCount;
        QHash<Telegram::Peer,TLDialog> dialogs;
        dialogs.reserve(dialogsCount + 5);
        for (quint32 i = 0; i < dialogsCount; ++i) {
            TLDialog dialog;
            quint8 dialogType = 0;
            inputStream >> dialogType;

            switch (dialogType) {
            case DialogTypeDialog:
                dialog.tlType = TLValue::Dialog;
                break;
            case DialogTypeChannel:
                dialog.tlType = TLValue::DialogChannel;
                break;
            default:
                qWarning() << Q_FUNC_INFO << "Read invalid dialog type";
                return false;
                break;
            }

            quint8 peerType = 0;
            quint32 peerId = 0;
            inputStream >> peerType >> peerId;
            Telegram::Peer peer(peerId, static_cast<Telegram::Peer::Type>(peerType));
            if (!peer.isValid()) {
                qWarning() << "Session data contains invalid peer";
                return false;
            }
            dialog.peer = toTLPeer(peer);
            inputStream >> dialog.readInboxMaxId;
            inputStream >> dialog.unreadCount;

            if (dialogType == DialogTypeChannel) {
                inputStream >> dialog.pts;
            }
            dialogs.insert(peer, dialog);
        }
        // Do not apply loaded dialogs, because we can not clean them up properly on dialogs received
    } else if (format >= 2) {
        quint32 legacyVectorTlType;
        quint32 chatIdsVectorSize = 0;

        inputStream >> legacyVectorTlType;
        inputStream >> chatIdsVectorSize;
        if (legacyVectorTlType != s_legacyVectorTlType) {
            qWarning() << "Unexpected type value";
            return false;
        }

        m_chatIds.resize(chatIdsVectorSize);

        for (int i = 0; i < m_chatIds.count(); ++i) {
            inputStream >> m_chatIds[i];
        }
    }

    m_deltaTime = deltaTime;
    m_mainDcInfo = dcInfo;
    m_wantedActiveDc = dcInfo.id;
    m_authKey = authKey;
    m_serverSalt = serverSalt;

    return true;
}

void CTelegramDispatcher::resetConnectionData()
{
    m_autoConnectionDcIndex = s_autoConnectionIndexInvalid;
    m_deltaTime = 0;
    m_updateRequestId = 0;
    m_updatesState.pts = 1;
    m_updatesState.qts = 1;
    m_updatesState.date = 1;
    m_actualState = TLUpdatesState();
    m_chatIds.clear();
    m_maxMessageId = 0;

    m_dcConfiguration.clear();
    m_delayedPackages.clear();
    qDeleteAll(m_users);
    m_users.clear();
    qDeleteAll(m_knownMediaMessages);
    m_knownMediaMessages.clear();
    for (auto peerMessages : m_channelMediaMessages) {
        qDeleteAll(*peerMessages);
    }
    qDeleteAll(m_channelMediaMessages);
    m_channelMediaMessages.clear();
    m_contactIdList.clear();
    m_contactsMessageActions.clear();
    m_localMessageActions.clear();

    qDeleteAll(m_chatInfo);
    m_chatInfo.clear();
    m_chatFullInfo.clear();
    m_wantedActiveDc = 0;

    for (CTelegramModule *module : m_modules) {
        module->clear();
    }
}

bool CTelegramDispatcher::resetDcConfiguration()
{
    return setDcConfiguration(defaultDcConfiguration());
}

void CTelegramDispatcher::initConnectionSharedFinal()
{
    m_initializationState = StepFirst;
    m_requestedSteps = 0;
    setConnectionState(TelegramNamespace::ConnectionStateConnecting);
    m_updatesStateIsLocked = false;
    // TODO: Check if the reset() method is a more appropriate place for the selfUserId reset.
    m_selfUserId = 0;
    m_mainConnection->connectToDc();
}

void CTelegramDispatcher::disconnectFromServer()
{
    setConnectionState(TelegramNamespace::ConnectionStateDisconnected);

    setMainConnection(nullptr);
    clearExtraConnections();

    m_askedUserIds.clear();
}

bool CTelegramDispatcher::requestHistory(const Telegram::Peer &peer, quint32 offset, quint32 limit)
{
    if (!mainConnection()) {
        return false;
    }

    const TLInputPeer inputPeer = toInputPeer(peer);

    if (inputPeer.tlType == TLValue::InputPeerEmpty) {
        qDebug() << Q_FUNC_INFO << "Can not resolve contact" << peer.id;
        return false;
    }

    quint32 offsetId = m_maxMessageId + 1;
    if (m_dialogs.contains(peer)) {
        offsetId = m_dialogs.value(peer).topMessage + 1;
    }

    mainConnection()->messagesGetHistory(inputPeer, /* offsetId */ offsetId, /* addOffset */ offset, limit, /* maxId */ 0, /* minId */ 0);

    return true;
}

quint32 CTelegramDispatcher::resolveUsername(const QString &userName)
{
    if (!mainConnection()) {
        return 0;
    }

    foreach (const TLUser *user, m_users) {
        if (user->username == userName) {
            return user->id;
        }
    }

    mainConnection()->contactsResolveUsername(userName);

    return 0;
}

quint64 CTelegramDispatcher::sendMessage(const Telegram::Peer &peer, const QString &message)
{
    if (!mainConnection()) {
        qWarning() << Q_FUNC_INFO << "Unable to send: no active connection";
        return 0;
    }
    const TLInputPeer inputPeer = toInputPeer(peer);

    int actionIndex = -1;

    switch (inputPeer.tlType) {
    case TLValue::InputPeerSelf:
        qDebug() << Q_FUNC_INFO << "Message to self";
        break;
    case TLValue::InputPeerUser:
        actionIndex = TypingStatus::indexForUser(m_localMessageActions, inputPeer.userId);
        break;
    case TLValue::InputPeerChat:
        actionIndex = TypingStatus::indexForChatAndUser(m_localMessageActions, inputPeer.chatId);
        break;
    case TLValue::InputPeerChannel:
        actionIndex = TypingStatus::indexForChatAndUser(m_localMessageActions, inputPeer.channelId);
        break;
    case TLValue::InputPeerEmpty:
    default:
        qWarning() << Q_FUNC_INFO << "Can not resolve contact" << peer.id << peer.type;
        // Invalid InputPeer type
        return 0;
    }

    if (actionIndex >= 0) {
        m_localMessageActions.remove(actionIndex);
    }

    quint64 randomId;
    Utils::randomBytes(&randomId);
#ifdef DEVELOPER_BUILD
    qDebug() << "sendMessage to" << inputPeer << message << "randomMessageId:" << randomId;
#endif
    const quint64 rpcMessageId = mainConnection()->sendMessage(inputPeer, message, randomId);
    addSentMessageId(peer, rpcMessageId, randomId);
    return randomId;
}

quint64 CTelegramDispatcher::sendMedia(const Telegram::Peer &peer, const TLInputMedia &inputMedia)
{
    const TLInputPeer inputPeer = toInputPeer(peer);

    if (inputPeer.tlType == TLValue::InputPeerEmpty) {
        qDebug() << Q_FUNC_INFO << "Can not resolve contact" << peer.id;
        return 0;
    }

    quint64 randomId;
    Utils::randomBytes(&randomId);
#ifdef DEVELOPER_BUILD
    qDebug() << "sendMedia to" << inputPeer << inputMedia << "randomMessageId:" << randomId;
#endif
    const quint64 rpcMessageId = mainConnection()->sendMedia(inputPeer, inputMedia, randomId);
    addSentMessageId(peer, rpcMessageId, randomId);
    return randomId;
}

quint64 CTelegramDispatcher::forwardMessage(const Telegram::Peer &peer, quint32 messageId)
{
    if (!mainConnection()) {
        return 0;
    }

    quint64 randomId;
    Utils::randomBytes(&randomId);
#ifdef DEVELOPER_BUILD
    qDebug() << "forwardMessage to" << toInputPeer(peer) << "message" << messageId << "randomMessageId:" << randomId;
#endif
    const quint64 rpcMessageId = mainConnection()->messagesForwardMessage(toInputPeer(peer), messageId, randomId);
    addSentMessageId(peer, rpcMessageId, randomId);
    return randomId;
}

bool CTelegramDispatcher::filterReceivedMessage(quint32 messageFlags) const
{
    return m_messageReceivingFilterFlags & messageFlags;
}

quint64 CTelegramDispatcher::createChat(const QVector<quint32> &userIds, const QString chatName)
{
    if (!mainConnection()) {
        return 0;
    }

    TLVector<TLInputUser> users;
    users.reserve(userIds.count());

    foreach (quint32 userId, userIds) {
        const TLInputUser user = toInputUser(userId);
        users.append(user);
    }

    quint64 apiCallId = mainConnection()->messagesCreateChat(users, chatName);

    return apiCallId;
}

bool CTelegramDispatcher::addChatUser(quint32 chatId, quint32 userId, quint32 forwardMessages)
{
    if (!mainConnection()) {
        return false;
    }

    if (!chatId) {
        return false;
    }

    const TLInputUser inputUser = toInputUser(userId);

    switch (inputUser.tlType) {
    case TLValue::InputUserEmpty:
    case TLValue::InputUserSelf:
        return false;
    default:
        break;
    }

    mainConnection()->messagesAddChatUser(chatId, inputUser, forwardMessages);
    return true;
}

void CTelegramDispatcher::setTyping(const Telegram::Peer &peer, TelegramNamespace::MessageAction publicAction)
{
    if (!mainConnection()) {
        return;
    }

    TLInputPeer inputPeer = toInputPeer(peer);

    int actionIndex = -1;

    switch (inputPeer.tlType) {
    case TLValue::InputPeerEmpty:
        qDebug() << Q_FUNC_INFO << "Can not resolve contact" << peer.id;
        return;
    case TLValue::InputPeerSelf:
        // Makes no sense
        return;
    case TLValue::InputPeerUser:
        actionIndex = TypingStatus::indexForUser(m_localMessageActions, inputPeer.userId);
        break;
    case TLValue::InputPeerChat:
        actionIndex = TypingStatus::indexForChatAndUser(m_localMessageActions, inputPeer.chatId);
        break;
    case TLValue::InputPeerChannel:
        actionIndex = TypingStatus::indexForChatAndUser(m_localMessageActions, inputPeer.channelId);
        break;
    default:
        // Invalid InputPeer type
        return;
    }

    if (actionIndex >= 0) {
        if (m_localMessageActions.at(actionIndex).action == publicAction) {
            return; // Avoid flood
        }
    } else if (publicAction == TelegramNamespace::MessageActionNone) {
        return; // Avoid flood
    }

    const TLValue::Value tlAction = publicMessageActionToTelegramAction(publicAction);

    TLSendMessageAction action;
    action.tlType = tlAction;

    mainConnection()->messagesSetTyping(inputPeer, action);

    if (publicAction == TelegramNamespace::MessageActionNone) {
        m_localMessageActions.remove(actionIndex);
    } else {
        if (actionIndex >= 0) {
            m_localMessageActions[actionIndex].action = publicAction;
        } else {
            TypingStatus status;
            status.action = publicAction;
            if (inputPeer.tlType == TLValue::InputPeerChat) {
                status.chatId = inputPeer.chatId;
            } else if (inputPeer.tlType == TLValue::InputPeerChannel) {
                status.chatId = inputPeer.channelId;
            } else {
                status.userId = inputPeer.userId;
            }
            status.typingTime = s_localTypingDuration;

            m_localMessageActions.append(status);
        }

        ensureTypingUpdateTimer(s_localTypingDuration);
    }
}

void CTelegramDispatcher::setMessageRead(const Telegram::Peer &peer, quint32 messageId)
{
    if (!mainConnection()) {
        return;
    }
    const TLInputPeer inputPeer = toInputPeer(peer);
    if (!inputPeer.isValid()) {
        qWarning() << Q_FUNC_INFO << "invalid input peer for peer" << peer.type << peer.id;
        return;
    }

    switch (inputPeer.tlType) {
    case TLValue::InputPeerChat:
    case TLValue::InputPeerUser:
        mainConnection()->messagesReadHistory(inputPeer, messageId);
        break;
    case TLValue::InputPeerChannel:
    {
        const TLInputChannel inputChannel = toInputChannel(peer);
        mainConnection()->channelsReadHistory(inputChannel, messageId);
    }
        break;
    case TLValue::InputPeerEmpty:
    case TLValue::InputPeerSelf:
    default:
        qDebug() << Q_FUNC_INFO << "the call makes no sense for peer" << inputPeer.tlType << "(" << peer.type << peer.id << ")";
        break;
    }
}

void CTelegramDispatcher::setOnlineStatus(bool onlineStatus)
{
    if (!mainConnection()) {
        return;
    }
    mainConnection()->accountUpdateStatus(!onlineStatus); // updateStatus accepts bool "offline"
}

void CTelegramDispatcher::checkUserName(const QString &userName)
{
    if (!mainConnection()) {
        return;
    }
    mainConnection()->accountCheckUsername(userName);
}

void CTelegramDispatcher::setUserName(const QString &newUserName)
{
    if (!mainConnection()) {
        return;
    }
    mainConnection()->accountUpdateUsername(newUserName);
}

QString CTelegramDispatcher::chatTitle(quint32 chatId) const
{
    if (!chatId) {
        return QString();
    }

    if (!m_chatInfo.contains(chatId)) {
        return QString();
    }

    return m_chatInfo.value(chatId)->title;
}

bool CTelegramDispatcher::setWantedDc(quint32 dc)
{
    if (m_wantedActiveDc != dc) {
        m_wantedActiveDc = dc;
        ensureMainConnectToWantedDc();
    }
    return true;
}

bool CTelegramDispatcher::getDialogInfo(Telegram::DialogInfo *info, const Telegram::Peer peer) const
{
    if (!info || !m_dialogs.contains(peer)) {
        return false;
    }
    
    const TLDialog &dialog = m_dialogs.value(peer);
    
    info->d->peer = peer;
    info->d->muteUntil = dialog.notifySettings.muteUntil;
    return true;
}

bool CTelegramDispatcher::getUserInfo(Telegram::UserInfo *userInfo, quint32 userId) const
{
    if (!m_users.contains(userId)) {
        qDebug() << Q_FUNC_INFO << "Unknown user" << userId;
        return false;
    }

    const TLUser *user = m_users.value(userId);
    TLUser &info = *userInfo->d;
    info = *user;
    return true;
}

bool CTelegramDispatcher::getChatInfo(Telegram::ChatInfo *outputChat, const Telegram::Peer peer) const
{
    if (!peer.isValid()) {
        return false;
    }

    if (!m_chatInfo.contains(peer.id)) {
        return false;
    }

    if (!outputChat) {
        return false;
    }

    const TLChat *chat = m_chatInfo.value(peer.id);
    TLChat &info = *outputChat->d;
    info = *chat;

    // Apply some participants count correction
    if (m_chatFullInfo.contains(peer.id)) {
        const TLChatFull &chatFull = m_chatFullInfo.value(peer.id);
        if (chatFull.tlType == TLValue::ChatFull) {
            info.participantsCount = chatFull.participants.participants.count();
        } else {
            info.participantsCount = chatFull.participantsCount;
        }
    }

    return true;
}

bool CTelegramDispatcher::getChatParticipants(QVector<quint32> *participants, quint32 chatId)
{
    if (!chatId) {
        return false;
    }

    participants->clear();

    if (!m_chatInfo.contains(chatId)) {
        mainConnection()->messagesGetChats(TLVector<quint32>() << chatId); // The chat can be a channel as well
        return true; // Pending
    }

    const TLChat *chat = m_chatInfo.value(chatId);
    const TLInputChannel inputChannel = toInputChannel(chat);

    if (!m_chatFullInfo.contains(chatId)) {
        switch (chat->tlType) {
        case TLValue::Channel:
            mainConnection()->channelsGetFullChannel(inputChannel);
            return true;
        case TLValue::Chat:
            mainConnection()->messagesGetFullChat(chatId);
            return true;
        default:
            break;
        }

        return false;
    }

    const TLChatFull &fullChat = m_chatFullInfo.value(chatId);

    if (fullChat.tlType == TLValue::ChatFull) {
        foreach (const TLChatParticipant &participant, fullChat.participants.participants) {
            participants->append(participant.userId);
        }
    } else if (fullChat.tlType == TLValue::ChannelFull) {
        if (!m_channelParticipants.contains(chatId)) {
            mainConnection()->channelsGetParticipants(inputChannel, TLChannelParticipantsFilter(), 0, 300);
            return true;
        }
        foreach (const TLChannelParticipant &participant, m_channelParticipants.value(chatId)) {
            participants->append(participant.userId);
        }
    }

    return true;
}

void CTelegramDispatcher::onUsersReceived(const QVector<TLUser> &users)
{
    qDebug() << Q_FUNC_INFO << users.count();
    foreach (const TLUser &user, users) {
        TLUser *existsUser = m_users.value(user.id);
        if (existsUser) {
            *existsUser = user;
        } else {
            m_users.insert(user.id, new TLUser(user));
        }
        if (user.self()) {
            if (m_selfUserId && (m_selfUserId != user.id)) {
                qWarning() << "Got self user with different id.";
            }
            m_selfUserId = user.id;
            emit selfUserAvailable(user.id);
        }
        int indexOfRequest = m_askedUserIds.indexOf(user.id);
        if (indexOfRequest >= 0) {
            m_askedUserIds.remove(indexOfRequest);
        }
        if (!existsUser) {
            emit peerAdded(toPublicPeer(user));
            emit userInfoReceived(user.id);
        }
    }
    if (!m_askedInitialUsers.isEmpty()) {
        for (int i = m_askedInitialUsers.count() - 1; i >= 0; --i) {
            const TLInputUser &askedUser = m_askedInitialUsers.at(i);
            if (askedUser.userId) {
                if (m_users.contains(askedUser.userId)) {
                    m_askedInitialUsers.remove(i);
                }
            } else if (askedUser.tlType == TLValue::InputUserSelf) {
                if (m_selfUserId && m_users.contains(m_selfUserId)) {
                    m_askedInitialUsers.remove(i);
                }
            } else {
                qCritical() << "Ignore an invalid asked initial user.";
                m_askedInitialUsers.remove(i);
            }
        }
        if (m_askedInitialUsers.isEmpty()) {
            qDebug() << "Initial users cleaned up";
            continueInitialization(StepInitialUsers);
        }
    }
}

void CTelegramDispatcher::onChannelsParticipantsReceived(quint32 channelId, TLVector<TLChannelParticipant> participants)
{
    m_channelParticipants.insert(channelId, participants);
    emitChatChanged(channelId);
}

void CTelegramDispatcher::onContactListReceived(const QVector<quint32> &contactList)
{
    qDebug() << Q_FUNC_INFO << contactList;

#if QT_VERSION < 0x050000
    // Somewhy it crashes on QVector std::sort/qSort. Convert to std::vector and back as a workaround.
    std::vector<quint32> newContactListStd = contactList.toStdVector();
    qSort(newContactListStd);
    const QVector<quint32> newContactList = QVector<quint32>::fromStdVector(newContactListStd);
#else
    QVector<quint32> newContactList = contactList;
    std::sort(newContactList.begin(), newContactList.end());
#endif

    if (m_contactIdList != newContactList) {
        m_contactIdList = newContactList;
        emit contactListChanged();
    }

    continueInitialization(StepContactList);
}

void CTelegramDispatcher::onContactListChanged(const QVector<quint32> &added, const QVector<quint32> &removed)
{
    qDebug() << Q_FUNC_INFO << added << removed;
    QVector<quint32> newContactList = m_contactIdList;

    // There is some redundant checks, but let's be paranoid
    foreach (const quint32 contact, added) {
        if (!newContactList.contains(contact)) {
            newContactList.append(contact);
        }
    }

    foreach (const quint32 contact, removed) {
        for (int i = 0; i < newContactList.count(); ++i) {
            // We can use remove one, because we warranty that there is no duplication
#if QT_VERSION >= QT_VERSION_CHECK(5, 4, 0)
            newContactList.removeOne(contact);
#else
            int index = newContactList.indexOf(contact);
            if (index < 0) {
                continue;
            }
            newContactList.remove(index);
#endif
        }
    }

    std::sort(newContactList.begin(), newContactList.end());

    // There is no valid cases when lists are equal, but the check is (usually) cheap.
    if (m_contactIdList != newContactList) {
        m_contactIdList = newContactList;
        emit contactListChanged();
    }
}

void CTelegramDispatcher::messageActionTimerTimeout()
{
#if QT_VERSION >= 0x050000
    int minTime = s_userTypingActionPeriod;
#else
    int minTime = s_timerMaxInterval;
#endif

    for (int i = m_contactsMessageActions.count() - 1; i >= 0; --i) {
        int remainingTime = m_contactsMessageActions.at(i).typingTime - m_typingUpdateTimer->interval();
        if (remainingTime < 15) { // Let 15 ms be allowed correction
            if (m_contactsMessageActions.at(i).chatId) {
                emit contactChatMessageActionChanged(m_contactsMessageActions.at(i).chatId,
                                                    m_contactsMessageActions.at(i).userId,
                                                    TelegramNamespace::MessageActionNone);
            } else {
                emit contactMessageActionChanged(m_contactsMessageActions.at(i).userId,
                                                TelegramNamespace::MessageActionNone);
            }
            m_contactsMessageActions.remove(i);
        } else {
            m_contactsMessageActions[i].typingTime = remainingTime;
            if (minTime > remainingTime) {
                minTime = remainingTime;
            }
        }
    }

    for (int i = m_localMessageActions.count() - 1; i >= 0; --i) {
        int timeRemaining = m_localMessageActions.at(i).typingTime - m_typingUpdateTimer->interval();
        if (timeRemaining < 15) { // Let 15 ms be allowed correction
            m_localMessageActions.remove(i);
        } else {
            m_localMessageActions[i].typingTime = timeRemaining;
            if (minTime > timeRemaining) {
                minTime = timeRemaining;
            }
        }
    }

    if (!m_contactsMessageActions.isEmpty() || !m_localMessageActions.isEmpty()) {
        m_typingUpdateTimer->start(minTime);
    }
}

void CTelegramDispatcher::onMessagesHistoryReceived(const TLMessagesMessages &messages)
{
    foreach (const TLMessage &message, messages.messages) {
        processMessageReceived(message);
    }
}

void CTelegramDispatcher::onMessagesDialogsReceived(const TLMessagesDialogs &dialogs, quint32 offsetDate, quint32 offsetId, const TLInputPeer &offsetPeer, quint32 limit)
{
#ifdef DEVELOPER_BUILD
    qDebug() << Q_FUNC_INFO << dialogs << offsetDate << offsetId << offsetPeer << limit;
#else
    const Telegram::Peer peer = toPublicPeer(offsetPeer);
    qDebug() << Q_FUNC_INFO << dialogs.tlType << offsetDate << offsetId << peer.type << peer.id << limit;
#endif

    onUsersReceived(dialogs.users);
    onChatsReceived(dialogs.chats);
    qDebug() << Q_FUNC_INFO << "received dialogs:" << dialogs.dialogs.count();

    QVector<Telegram::Peer> newDialogs;
    // Apply dialogs
    for (const TLDialog &dialog : dialogs.dialogs) {
        const Telegram::Peer p = toPublicPeer(dialog.peer);
        if (m_dialogs.contains(p)) {
            qDebug() << Q_FUNC_INFO << "Update dialog" << p;
            TLDialog &existDialog = m_dialogs[p];
            if (dialog.tlType == TLValue::DialogChannel) {
                // update channel from
                if (existDialog.pts < dialog.pts) {
                    qDebug() << "Dialog pts should be updated from" << existDialog.pts << "to" << dialog.pts;
                    const TLInputChannel inputChannel = toInputChannel(existDialog);
                    mainConnection()->updatesGetChannelDifference(inputChannel, TLChannelMessagesFilter(), existDialog.pts, /* limit */ 10000);
                } else if (existDialog.pts > dialog.pts) {
                    qWarning() << "Stored dialog pts is bigger than the received one. Something is very wrong (" << existDialog.pts << "vs" << dialog.pts << ").";
                }

            }
            if (existDialog.readInboxMaxId < dialog.readInboxMaxId) {
                qDebug() << "Dialog readInboxMaxId updated from" << existDialog.readInboxMaxId << "to" << dialog.readInboxMaxId;
            }
            existDialog = dialog;
        } else {
            qDebug() << Q_FUNC_INFO << "Add dialog" << p;
            m_dialogs.insert(p, dialog);
            newDialogs.append(p);
        }
    }
    if (!newDialogs.isEmpty()) {
        emit dialogsChanged(newDialogs, {});
    }

    if (dialogs.tlType == TLValue::MessagesDialogsSlice) {
        quint32 lastDate = 0;
        quint32 lastMessageId = 0;
        Telegram::Peer lastPeer;

        auto it = dialogs.dialogs.constEnd();
        while (it != dialogs.dialogs.constBegin()) {
            --it;
            const TLDialog &dialog = *it;
            if (!dialog.isValid()) {
#ifdef DEVELOPER_BUILD
                qWarning() << "Received invalid dialog!" << dialog;
#else
                qWarning() << "Received invalid dialog!";
#endif
                continue;
            }

            const Telegram::Peer p = toPublicPeer(dialog.peer);
            if (!lastPeer.isValid() && p.isValid()) {
                lastPeer = p;
            }

            if (!lastMessageId) {
                quint32 messageId = dialog.topMessage;
                if (messageId) {
                    lastMessageId = messageId;
                }
                for (const TLMessage &message : dialogs.messages) {
                    if (message.id == lastMessageId) {
                        lastDate = message.date;
                        break;
                    }
                }
            }

            if (lastPeer.isValid() && lastMessageId && lastDate) {
                break; // Break the 'while dialog'
            }
        }

        if (lastPeer.isValid() && lastMessageId) {
            mainConnection()->messagesGetDialogs(lastDate, lastMessageId, toInputPeer(lastPeer), s_dialogsLimit);
            return;
        }
    }

    if (!(m_initializationState & StepDialogs)) {
        if (!dialogs.messages.isEmpty()) {
            m_maxMessageId = dialogs.messages.last().id;
        }

        continueInitialization(StepDialogs);
    }
}

void CTelegramDispatcher::onMessagesAffectedMessagesReceived(const TLMessagesAffectedMessages &affectedMessages)
{
#ifdef DEVELOPER_BUILD
    qDebug() << Q_FUNC_INFO << affectedMessages;
#endif
    if (affectedMessages.ptsCount == 0) {
        qDebug() << Q_FUNC_INFO << "affectedMessages has no pts";
        return;
    }
    if (m_updatesState.pts + affectedMessages.ptsCount == affectedMessages.pts) {
        ensureUpdateState(affectedMessages.pts);
    } else {
        qDebug() << Q_FUNC_INFO << "Need inner updates:" << m_updatesState.pts << "+" << affectedMessages.ptsCount << "!=" << affectedMessages.pts;
        qDebug() << "Updates delaying is not implemented yet. Recovery via getDifference() in 10 ms";
        QTimer::singleShot(10, this, SLOT(getDifference()));
    }
}

void CTelegramDispatcher::getDcConfiguration()
{
    mainConnection()->helpGetConfig();
}

void CTelegramDispatcher::getInitialUsers()
{
    m_askedInitialUsers.clear();
    if (!m_selfUserId || !m_users.contains(m_selfUserId)) {
        TLInputUser selfUser;
        selfUser.tlType = TLValue::InputUserSelf;
        m_askedInitialUsers.append(selfUser);
    }
    if (!m_users.contains(777000)) {
        TLInputUser telegramUser;
        telegramUser.tlType = TLValue::InputUser;
        telegramUser.userId = 777000;
        m_askedInitialUsers.append(telegramUser);
    }
    if (!m_askedInitialUsers.isEmpty()) {
        mainConnection()->usersGetUsers(m_askedInitialUsers);
    }
}

void CTelegramDispatcher::getInitialDialogs()
{
    qDebug() << Q_FUNC_INFO;
    mainConnection()->messagesGetDialogs(/* offsetDate */ 0, /* offsetId */ 0, TLInputPeer(), /* limit */ s_dialogsLimit);
}

void CTelegramDispatcher::getContacts()
{
    qDebug() << Q_FUNC_INFO;
    mainConnection()->contactsGetContacts(QString()); // Empty hash argument for now.
}

void CTelegramDispatcher::getUpdatesState()
{
    qDebug() << Q_FUNC_INFO;
    m_updatesStateIsLocked = true;
    mainConnection()->updatesGetState();
}

void CTelegramDispatcher::onUpdatesStateReceived(const TLUpdatesState &updatesState)
{
    qDebug() << Q_FUNC_INFO;
    m_actualState = updatesState;
    checkStateAndCallGetDifference();
}

// Should be called via checkStateAndCallGetDifference()
void CTelegramDispatcher::getDifference()
{
    if (!mainConnection() || (mainConnection()->status() != CTelegramConnection::ConnectionStatusConnected)) {
        qWarning() << "Unexpected getDifference() call!";
        return;
    }
    mainConnection()->updatesGetDifference(m_updatesState.pts, m_updatesState.date, m_updatesState.qts);
}

void CTelegramDispatcher::onUpdatesDifferenceReceived(const TLUpdatesDifference &updatesDifference)
{
    switch (updatesDifference.tlType) {
    case TLValue::UpdatesDifference:
    case TLValue::UpdatesDifferenceSlice:
        qDebug() << Q_FUNC_INFO << "UpdatesDifference" << updatesDifference.newMessages.count();
        foreach (const TLChat &chat, updatesDifference.chats) {
            updateChat(chat);
        }

        foreach (const TLMessage &message, updatesDifference.newMessages) {
            if ((message.tlType != TLValue::MessageService) && (filterReceivedMessage(getPublicMessageFlags(message.flags)))) {
                continue;
            }

            processMessageReceived(message);
        }
        if (updatesDifference.tlType == TLValue::UpdatesDifference) {
            setUpdateState(updatesDifference.state.pts, updatesDifference.state.seq, updatesDifference.state.date);
        } else { // UpdatesDifferenceSlice
            // Looks like updatesDifference.intermediateState is always null nowadays.
            setUpdateState(updatesDifference.intermediateState.pts, updatesDifference.intermediateState.seq, updatesDifference.intermediateState.date);
        }

        foreach (const TLUpdate &update, updatesDifference.otherUpdates) {
            processUpdate(update);
        }

        break;
    case TLValue::UpdatesDifferenceEmpty:
        qDebug() << Q_FUNC_INFO << "UpdatesDifferenceEmpty";

        // Try to update actual and local state in this weird case.
        QTimer::singleShot(10, this, SLOT(getUpdatesState()));
        return;
        break;
    default:
        qDebug() << Q_FUNC_INFO << "unknown diff type:" << updatesDifference.tlType;
        break;
    }

    checkStateAndCallGetDifference();
}

void CTelegramDispatcher::onUpdatesChannelDifferenceReceived(const TLUpdatesChannelDifference &updatesDifference)
{
#ifdef DEVELOPER_BUILD
    qDebug() << Q_FUNC_INFO << updatesDifference;
#endif

    switch (updatesDifference.tlType) {
    case TLValue::UpdatesChannelDifference:
        qDebug() << Q_FUNC_INFO << "UpdatesDifference" << updatesDifference.newMessages.count();
        foreach (const TLChat &chat, updatesDifference.chats) {
            updateChat(chat);
        }

        foreach (const TLMessage &message, updatesDifference.newMessages) {
            if ((message.tlType != TLValue::MessageService) && (filterReceivedMessage(getPublicMessageFlags(message.flags)))) {
                continue;
            }

            internalProcessMessageReceived(message);
        }
//        if (updatesDifference.tlType == TLValue::UpdatesChannelDifference) {
//            setUpdateState(updatesDifference.state.pts, updatesDifference.state.seq, updatesDifference.state.date);
//        } else { // UpdatesDifferenceSlice
//            // Looks like updatesDifference.intermediateState is always null nowadays.
//            setUpdateState(updatesDifference.intermediateState.pts, updatesDifference.intermediateState.seq, updatesDifference.intermediateState.date);
//        }

        foreach (const TLUpdate &update, updatesDifference.otherUpdates) {
            processUpdate(update);
        }

        break;
    case TLValue::UpdatesChannelDifferenceTooLong:
        qDebug() << Q_FUNC_INFO << "UpdatesChannelDifferenceTooLong" << "not implemented yet";
        break;
    case TLValue::UpdatesChannelDifferenceEmpty:
        qDebug() << Q_FUNC_INFO << "UpdatesChannelDifferenceEmpty" << "(NOP, but may be we need to do something?)";
        break;
    default:
        qDebug() << Q_FUNC_INFO << "unknown diff type:" << updatesDifference.tlType;
        break;
    }
}

void CTelegramDispatcher::onChatsReceived(const QVector<TLChat> &chats)
{
    qDebug() << Q_FUNC_INFO << chats.count();

    foreach (const TLChat &chat, chats) {
        updateChat(chat);
    }
}

void CTelegramDispatcher::onMessagesFullChatReceived(const TLChatFull &chat, const QVector<TLChat> &chats, const QVector<TLUser> &users)
{
    Q_UNUSED(chats);

    onUsersReceived(users);
    updateFullChat(chat);
}

void CTelegramDispatcher::setConnectionState(TelegramNamespace::ConnectionState state)
{
    qDebug() << Q_FUNC_INFO << state;

    if (m_connectionState == state) {
        return;
    }

    m_connectionState = state;
    for (CTelegramModule *module : m_modules) {
        module->onConnectionStateChanged(state);
    }
    emit connectionStateChanged(state);
}

inline bool ensureDcOption(QVector<TLDcOption> *vector, const TLDcOption &option)
{
    for (int i = 0; i < vector->count(); ++i) {
        if (vector->at(i).id == option.id) {
            vector->replace(i, option);
            return true;
        }
    }

    return false;
}

void CTelegramDispatcher::processUpdate(const TLUpdate &update)
{
#ifdef DEVELOPER_BUILD
    qDebug() << Q_FUNC_INFO << update;
#endif

    switch (update.tlType) {
    case TLValue::UpdateNewMessage:
    case TLValue::UpdateReadMessagesContents:
    case TLValue::UpdateReadHistoryInbox:
    case TLValue::UpdateReadHistoryOutbox:
    case TLValue::UpdateDeleteMessages:
    case TLValue::UpdateWebPage:
        if (m_updatesState.pts > update.pts) {
            qWarning() << "Why the hell we've got this update? Our pts:" << m_updatesState.pts << ", received:" << update.pts;
            return;
        }
        if (m_updatesState.pts + update.ptsCount != update.pts) {
            qDebug() << "Need inner updates:" << m_updatesState.pts << "+" << update.ptsCount << "!=" << update.pts;
            qDebug() << "Updates delaying is not implemented yet. Recovery via getDifference() in 10 ms";
            QTimer::singleShot(10, this, SLOT(getDifference()));
            return;
        }
        break;
    default:
        break;
    }

    switch (update.tlType) {
    case TLValue::UpdateNewMessage:
    case TLValue::UpdateNewChannelMessage:
    {
        qDebug() << Q_FUNC_INFO << "UpdateNewMessage";
        const Telegram::Peer peer = toPublicPeer(update.message.toId);
        if (m_dialogs.contains(peer)) {
            const TLDialog &dialog = m_dialogs.value(peer);
            if (update.message.id <= dialog.topMessage) {
                break;
            }
        }
        processMessageReceived(update.message);
    }
        break;
    case TLValue::UpdateMessageID:
        updateSentMessageId(update.randomId, update.id);
        break;
//    case TLValue::UpdateReadMessages:
//        foreach (quint32 messageId, update.messages) {
//            const QPair<QString, quint64> phoneAndId = m_messagesMap.value(messageId);
//            emit sentMessageStatusChanged(phoneAndId.first, phoneAndId.second, TelegramNamespace::MessageDeliveryStatusRead);
//        }
//        ensureUpdateState(update.pts);
//        break;
//    case TLValue::UpdateDeleteMessages:
//        update.messages;
//        ensureUpdateState(update.pts);
//        break;
//    case TLValue::UpdateRestoreMessages:
//        update.messages;
//        ensureUpdateState(update.pts);
//        break;
    case TLValue::UpdateUserTyping:
    case TLValue::UpdateChatUserTyping:
        if (m_users.contains(update.userId)) {
            TelegramNamespace::MessageAction action = telegramMessageActionToPublicAction(update.action.tlType);

            int remainingTime = s_userTypingActionPeriod;
#if QT_VERSION >= 0x050000
            remainingTime += m_typingUpdateTimer->remainingTime();
#else
            // Missed timer remaining time method can leads to typing time period deviation.
#endif

            int index = -1;
            if (update.tlType == TLValue::UpdateUserTyping) {
                index = TypingStatus::indexForUser(m_contactsMessageActions, update.userId);
                emit contactMessageActionChanged(update.userId, action);
            } else {
                index = TypingStatus::indexForChatAndUser(m_contactsMessageActions, update.chatId, update.userId);
                emit contactChatMessageActionChanged(update.chatId,
                                                    update.userId, action);
            }

            if (index < 0) {
                index = m_contactsMessageActions.count();
                TypingStatus status;
                status.userId = update.userId;
                if (update.tlType == TLValue::UpdateChatUserTyping) {
                    status.chatId = update.chatId;
                }
                m_contactsMessageActions.append(status);
            }

            m_contactsMessageActions[index].action = action;
            m_contactsMessageActions[index].typingTime = remainingTime;

            ensureTypingUpdateTimer(remainingTime);
        }
        break;
    case TLValue::UpdateChatParticipants: {
        TLChatFull newChatState = m_chatFullInfo.value(update.participants.chatId);
        newChatState.id = update.participants.chatId; // newChatState can be newly created empty chat
        newChatState.participants = update.participants;
        updateFullChat(newChatState);

        qDebug() << Q_FUNC_INFO << "chat id resolved to" << update.participants.chatId;
        break;
    }
    case TLValue::UpdateUserStatus: {
        if (update.userId == m_selfUserId) {
            break;
        }

        TLUser *user = m_users.value(update.userId);
        if (user) {
            user->status = update.status;
            emit contactStatusChanged(update.userId, getApiContactStatus(user->status.tlType));
        }
        break;
    }
    case TLValue::UpdateUserName: {
        TLUser *user = m_users.value(update.userId);
        if (user) {
            bool changed = (user->firstName == update.firstName) && (user->lastName == update.lastName);
            if (changed) {
                user->firstName = update.firstName;
                user->lastName = update.lastName;
                user->username = update.username;
                emit contactProfileChanged(update.userId);
            }
        }
        break;
    }
//    case TLValue::UpdateUserPhoto:
//        update.userId;
//        update.date;
//        update.photo;
//        update.previous;
//        break;
//    case TLValue::UpdateContactRegistered:
//        update.userId;
//        update.date;
//        break;
//    case TLValue::UpdateContactLink:
//        update.userId;
//        update.myLink;
//        update.foreignLink;
//        break;
//    case TLValue::UpdateActivation:
//        update.userId;
//        break;
//    case TLValue::UpdateNewAuthorization:
//        update.authKeyId;
//        update.date;
//        update.device;
//        update.location;
//        break;
//    case TLValue::UpdateNewGeoChatMessage:
//        update.message;
//        break;
//    case TLValue::UpdateNewEncryptedMessage:
//        update.message;
//        update.qts;
//        break;
//    case TLValue::UpdateEncryptedChatTyping:
//        update.chatId;
//        break;
//    case TLValue::UpdateEncryption:
//        update.chat;
//        update.date;
//        break;
//    case TLValue::UpdateEncryptedMessagesRead:
//        update.chatId;
//        update.maxDate;
//        update.date;
//        break;
//    case TLValue::UpdateChatParticipantAdd:
//        update.chatId;
//        update.userId;
//        update.inviterId;
//        update.version;
//        break;
//    case TLValue::UpdateChatParticipantDelete:
//        update.chatId;
//        update.userId;
//        update.version;
//        break;
    case TLValue::UpdateDcOptions: {
        int dcUpdatesReplaced = 0;
        int dcUpdatesInserted = 0;
        foreach (const TLDcOption &option, update.dcOptions) {
            if (ensureDcOption(&m_dcConfiguration, option)) {
                ++dcUpdatesReplaced;
            } else {
                ++dcUpdatesInserted;
            }
        }

        qDebug() << Q_FUNC_INFO << "Dc configuration update replaces" << dcUpdatesReplaced << "options (" << dcUpdatesInserted << "options inserted).";
        break;
    }
//    case TLValue::UpdateUserBlocked:
//        update.userId;
//        update.blocked;
//        break;
//    case TLValue::UpdateNotifySettings:
//        update.peer;
//        update.notifySettings;
//        break;
    case TLValue::UpdateReadHistoryInbox:
    case TLValue::UpdateReadHistoryOutbox:
    {
        const Telegram::Peer peer = toPublicPeer(update.peer);
        if (!peer.isValid()) {
#ifdef DEVELOPER_BUILD
            qDebug() << Q_FUNC_INFO << update.tlType << "Unable to resolve peer" << update.peer;
#else
            qDebug() << Q_FUNC_INFO << update.tlType << "Unable to resolve peer" << update.peer.tlType << update.peer.userId << update.peer.chatId;
#endif
        }
        if (m_dialogs.contains(peer)) {
            m_dialogs[peer].readInboxMaxId = update.maxId;
        }
        if (update.tlType == TLValue::UpdateReadHistoryInbox) {
            emit messageReadInbox(peer, update.maxId);
        } else {
            emit messageReadOutbox(peer, update.maxId);
        }
        break;
    }
    case TLValue::UpdateReadChannelInbox:
    {
        const Telegram::Peer peer = Telegram::Peer(update.channelId, Telegram::Peer::Channel);
        if (m_dialogs.contains(peer)) {
            m_dialogs[peer].readInboxMaxId = update.maxId;
        }
        emit messageReadInbox(peer, update.maxId);
    }
        break;
    default:
        qDebug() << Q_FUNC_INFO << "Update type" << update.tlType << "is not implemented yet.";
        break;
    }

    switch (update.tlType) {
    case TLValue::UpdateNewMessage:
    case TLValue::UpdateReadMessagesContents:
    case TLValue::UpdateReadHistoryInbox:
    case TLValue::UpdateReadHistoryOutbox:
    case TLValue::UpdateDeleteMessages:
    case TLValue::UpdateWebPage:
        ensureUpdateState(update.pts);
        break;
    case TLValue::UpdateNewChannelMessage:
    {
        const Telegram::Peer peer = toPublicPeer(update.message.toId);
        if (m_dialogs.contains(peer)) {
            m_dialogs[peer].pts = update.pts;
        }
    }
        break;
    case TLValue::UpdateDeleteChannelMessages:
    {
        const Telegram::Peer peer = Telegram::Peer(update.channelId, Telegram::Peer::Channel);
        qDebug() << Q_FUNC_INFO << "DeleteChannelMessages is not implemented yet" << update.channelId << update.messages << update.pts << update.ptsCount;
        if (m_dialogs.contains(peer)) {
            m_dialogs[peer].pts = update.pts;
        }
    }
        break;
    default:
        break;
    }
}

void CTelegramDispatcher::processMessageReceived(const TLMessage &message)
{
#ifdef DEVELOPER_BUILD
    qDebug() << Q_FUNC_INFO << message;
#endif
    internalProcessMessageReceived(message);
    ensureMaxMessageId(message.id);
}

void CTelegramDispatcher::internalProcessMessageReceived(const TLMessage &message)
{
    if (message.tlType == TLValue::MessageEmpty) {
        return;
    }

    if (message.tlType == TLValue::MessageService) {
        const TLMessageAction &action = message.action;
        const quint32 chatId = message.toId.chatId;
        if (!m_chatInfo.contains(chatId)) {
            m_chatInfo.insert(chatId, new TLChat());
        }
        TLChat *chat = m_chatInfo.value(chatId);
        TLChatFull fullChat = m_chatFullInfo.value(chatId);

        chat->id = chatId;
        fullChat.id = chatId;
        switch (action.tlType) {
        case TLValue::MessageActionChatCreate:
            chat->title = action.title;
            chat->participantsCount = action.users.count();
            emitChatChanged(chatId);
            break;
        case TLValue::MessageActionChatAddUser: {
            TLVector<TLChatParticipant> participants = fullChat.participants.participants;
            for (int i = 0; i < participants.count(); ++i) {
                if (participants.at(i).userId == action.userId) {
                    return;
                }
            }

            TLChatParticipant newParticipant;
            newParticipant.userId = action.userId;
            participants.append(newParticipant);

            fullChat.participants.participants = participants;
            chat->participantsCount = participants.count();
            emitChatChanged(chatId);
            updateFullChat(fullChat);
            }
            break;
        case TLValue::MessageActionChatDeleteUser: {
            TLVector<TLChatParticipant> participants = fullChat.participants.participants;
            for (int i = 0; i < participants.count(); ++i) {
                if (participants.at(i).userId == action.userId) {
                    participants.remove(i);
                    break;
                }
            }

            fullChat.participants.participants = participants;
            chat->participantsCount = participants.count();
            emitChatChanged(chatId);
            updateFullChat(fullChat);
            }
            break;
        case TLValue::MessageActionChatEditTitle:
            chat->title = action.title;
            emitChatChanged(chatId);
            break;
        case TLValue::MessageActionChatEditPhoto:
        case TLValue::MessageActionChatDeletePhoto:
            fullChat.chatPhoto = action.photo;
            updateFullChat(fullChat);
            break;
        default:
            qWarning() << Q_FUNC_INFO << "Unimplemented service message type" << action.tlType.toString();
            break;
        }
        return;
    }

    const TelegramNamespace::MessageType messageType = telegramMessageTypeToPublicMessageType(message.media.tlType);

    if (!(messageType & m_acceptableMessageTypes)) {
        return;
    }

    Telegram::Message apiMessage;

    TelegramNamespace::MessageFlags messageFlags = getPublicMessageFlags(message.flags);
    if (messageFlags & TelegramNamespace::MessageFlagForwarded) {
        apiMessage.forwardContactId = message.fwdFromId.userId;
        apiMessage.setForwardFromPeer(toPublicPeer(message.fwdFromId));
        apiMessage.fwdTimestamp = message.fwdDate;
    }

    if (messageFlags & TelegramNamespace::MessageFlagIsReply) {
        apiMessage.replyToMessageId = message.replyToMsgId;
    }

    Telegram::Peer peer;
    if ((message.toId.tlType != TLValue::PeerUser) || (messageFlags & TelegramNamespace::MessageFlagOut)) {
        // To a group chat or an outgoing message
        peer = toPublicPeer(message.toId);
    } else {
        // Personal chat from someone
        peer = Telegram::Peer(message.fromId, Telegram::Peer::User);
    }

    if (!peer.isValid()) {
        qWarning() << Q_FUNC_INFO << "Unknown peer type!";
        return;
    }
    apiMessage.setPeer(peer);
    apiMessage.fromId = message.fromId;
    apiMessage.type = messageType;
    apiMessage.text = message.message;
    apiMessage.id = message.id;
    apiMessage.timestamp = message.date;
    apiMessage.flags = messageFlags;

    if (!m_users.contains(apiMessage.fromId) && !m_askedUserIds.contains(apiMessage.fromId)) {
        m_askedUserIds.append(apiMessage.fromId);
        qWarning() << Q_FUNC_INFO << "Unknown user" << apiMessage.fromId; // Should not happen as we have proper dialogs getter
//        activeConnection()->messagesGetDialogs(/* offsetDate */ 0, /* offsetId */ 0, TLInputPeer(), /* limit */ 1);
    }

    if (message.media.tlType != TLValue::MessageMediaEmpty) {
        QHash<quint32, TLMessage*> *peerHash = nullptr;
        if (peer.type == Telegram::Peer::Channel) {
            if (!m_channelMediaMessages.contains(peer.id)) {
                m_channelMediaMessages.insert(peer.id, new QHash<quint32, TLMessage*>());
            }
            peerHash = m_channelMediaMessages.value(peer.id);
        } else {
            peerHash = &m_knownMediaMessages;
        }
        if (!peerHash) { // Should never happen, right?
            qWarning() << Q_FUNC_INFO << "Something went wrong. Unable to process media message, memory leak is very possible";
            return;
        }
        peerHash->insert(message.id, new TLMessage(message));
    }

    emit messageReceived(apiMessage);
}

void CTelegramDispatcher::emitChatChanged(quint32 id)
{
    if (!m_chatIds.contains(id)) {
        m_chatIds.append(id);

        if (m_updateRequestId) {
            qDebug() << Q_FUNC_INFO << "Chat change is result of creation request:" << m_updateRequestId << id;
            emit createdChatIdReceived(m_updateRequestId, id);
        }

        if (m_chatInfo.contains(id)) {
            const TLChat *chat = m_chatInfo.value(id);
            emit peerAdded(toPublicPeer(chat));
        }
        emit chatAdded(id);
    } else {
        emit chatChanged(id);
    }
}

void CTelegramDispatcher::updateChat(const TLChat &newChat)
{
    if (!m_chatInfo.contains(newChat.id)) {
        TLChat *newChatInstance = new TLChat(newChat);
        m_chatInfo.insert(newChat.id, newChatInstance);
    } else {
        *m_chatInfo[newChat.id] = newChat;
    }
    emitChatChanged(newChat.id);
}

void CTelegramDispatcher::updateFullChat(const TLChatFull &newChat)
{
    if (!m_chatFullInfo.contains(newChat.id)) {
        m_chatFullInfo.insert(newChat.id, newChat);
    } else {
        m_chatFullInfo[newChat.id] = newChat;
    }
    emitChatChanged(newChat.id);
}

TLInputPeer CTelegramDispatcher::toInputPeer(const Telegram::Peer &peer) const
{
    TLInputPeer inputPeer;
    switch (peer.type) {
    case Telegram::Peer::Chat:
        inputPeer.tlType = TLValue::InputPeerChat;
        inputPeer.chatId = peer.id;
        break;
    case Telegram::Peer::Channel:
        if (m_chatInfo.contains(peer.id)) {
            inputPeer.tlType = TLValue::InputPeerChannel;
            inputPeer.channelId = peer.id;
            inputPeer.accessHash = m_chatInfo.value(peer.id)->accessHash;
        } else {
            qWarning() << Q_FUNC_INFO << "Unknown public channel id" << peer.id;
        }
        break;
    case Telegram::Peer::User:
        if (peer.id == m_selfUserId) {
            inputPeer.tlType = TLValue::InputPeerSelf;
        } else {
            if (m_users.contains(peer.id)) {
                inputPeer.tlType = TLValue::InputPeerUser;
                inputPeer.userId = peer.id;
                inputPeer.accessHash = m_users.value(peer.id)->accessHash;
            } else {
                qWarning() << Q_FUNC_INFO << "Unknown user" << peer.id;
            }
        }
        break;
    default:
        qWarning() << Q_FUNC_INFO << "Unknown peer type" << peer.type << "(id:" << peer.id << ")";
        break;
    }
    return inputPeer;
}

Telegram::Peer CTelegramDispatcher::toPublicPeer(const TLInputPeer &inputPeer) const
{
    switch (inputPeer.tlType) {
    case TLValue::InputPeerSelf:
        return Telegram::Peer(selfId());
    case TLValue::InputPeerUser:
        return Telegram::Peer(inputPeer.userId);
    case TLValue::InputPeerChat:
        return Telegram::Peer(inputPeer.chatId, Telegram::Peer::Chat);
    case TLValue::InputPeerChannel:
        return Telegram::Peer(inputPeer.channelId, Telegram::Peer::Channel);
    case TLValue::InputPeerEmpty:
    default:
        return Telegram::Peer();
    }
}

Telegram::Peer CTelegramDispatcher::toPublicPeer(const TLPeer &peer) const
{
    switch (peer.tlType) {
    case TLValue::PeerChat:
        return Telegram::Peer(peer.chatId, Telegram::Peer::Chat);
    case TLValue::PeerChannel:
        return Telegram::Peer(peer.channelId, Telegram::Peer::Channel);
    case TLValue::PeerUser:
        return Telegram::Peer(peer.userId);
    default:
        return Telegram::Peer();
    }
}

Telegram::Peer CTelegramDispatcher::toPublicPeer(const TLUser &user) const
{
    if (!user.isValid() || !user.id) {
        return Telegram::Peer();
    }
    return Telegram::Peer(user.id, Telegram::Peer::User);
}

Telegram::Peer CTelegramDispatcher::toPublicPeer(const TLChat *chat) const
{
    switch(chat->tlType) {
    case TLValue::Chat:
    case TLValue::ChatForbidden:
        return Telegram::Peer(chat->id, Telegram::Peer::Chat);
    case TLValue::Channel:
    case TLValue::ChannelForbidden:
        return Telegram::Peer(chat->id, Telegram::Peer::Channel);
    default:
        return Telegram::Peer();
    }
}

TLPeer CTelegramDispatcher::toTLPeer(const Telegram::Peer &peer) const
{
    TLPeer result;
    switch (peer.type) {
    case Telegram::Peer::Chat:
        result.tlType = TLValue::PeerChat;
        result.chatId = peer.id;
        break;
    case Telegram::Peer::Channel:
        result.tlType = TLValue::PeerChannel;
        result.channelId = peer.id;
        break;
    case Telegram::Peer::User:
        result.tlType = TLValue::PeerUser;
        result.userId = peer.id;
        break;
    default:
        qWarning() << "Detected attempt to convert incorrect public peer";
        break;
    }
    return result;
}

TLInputUser CTelegramDispatcher::toInputUser(quint32 id) const
{
    TLInputUser inputUser;

    if (id == selfId()) {
        inputUser.tlType = TLValue::InputUserSelf;
        return inputUser;
    }

    const TLUser *user = m_users.value(id);

    if (user) {
        if (user->tlType == TLValue::User) {
            inputUser.tlType = TLValue::InputUser;
            inputUser.userId = user->id;
            inputUser.accessHash = user->accessHash;
        } else {
            qWarning() << Q_FUNC_INFO << "Unknown user type: " << QString::number(user->tlType, 16);
        }
    } else {
        qWarning() << Q_FUNC_INFO << "Unknown user.";
    }

    return inputUser;
}

TLInputChannel CTelegramDispatcher::toInputChannel(const Telegram::Peer &peer)
{
    if (peer.type != Telegram::Peer::Channel) {
        return TLInputChannel();
    }

    if (!m_chatInfo.contains(peer.id)) {
        qWarning() << Q_FUNC_INFO << "Unknown channel id" << peer.id;
        return TLInputChannel();
    }
    const TLChat *chat = m_chatInfo.value(peer.id);
    return toInputChannel(chat);
}

TLInputChannel CTelegramDispatcher::toInputChannel(const TLChat *chat)
{
    if (chat->tlType != TLValue::Channel) { //megagroup()) {
        return TLInputChannel();
    }
    TLInputChannel inputChannel;
    inputChannel.tlType = TLValue::InputChannel;
    inputChannel.channelId = chat->id;
    inputChannel.accessHash = chat->accessHash;
    return inputChannel;
}

TLInputChannel CTelegramDispatcher::toInputChannel(const TLDialog &dialog)
{
    if ((dialog.tlType != TLValue::DialogChannel) || (dialog.peer.tlType != TLValue::PeerChannel)) {
        return TLInputChannel();
    }

    if (!m_chatInfo.contains(dialog.peer.channelId)) {
        qWarning() << Q_FUNC_INFO << "Unknown channel id" << dialog.peer.channelId;
        return TLInputChannel();
    }
    const TLChat *chat = m_chatInfo.value(dialog.peer.channelId);
    return toInputChannel(chat);
}

CTelegramConnection *CTelegramDispatcher::getExtraConnection(quint32 dc)
{
#ifdef DEVELOPER_BUILD
    qDebug() << Q_FUNC_INFO << dc;
#endif
    for (int i = 0; i < m_extraConnections.count(); ++i) {
        if (m_extraConnections.at(i)->dcInfo().id == dc) {
            return m_extraConnections.at(i);
        }
    }

    const TLDcOption dcInfo = dcInfoById(dc);

    if (dcInfo.ipAddress.isEmpty()) {
        qDebug() << "Error: Attempt to connect to unknown DC" << dc;
        return nullptr;
    }

    CTelegramConnection *connection = createConnection(dcInfo);
    if (mainConnection()->dcInfo().id == dc) {
        connection->setDeltaTime(mainConnection()->deltaTime());
        connection->setAuthKey(mainConnection()->authKey());
        connection->setServerSalt(mainConnection()->serverSalt());
    }

    m_extraConnections.append(connection);

#ifdef DEVELOPER_BUILD
    qDebug() << Q_FUNC_INFO << dc << connection;
#endif
    return connection;
}

void CTelegramDispatcher::onConnectionAuthChanged(int newStateInt, quint32 dc)
{
    const CTelegramConnection::AuthState newState = static_cast<CTelegramConnection::AuthState>(newStateInt);
    CTelegramConnection *connection = qobject_cast<CTelegramConnection*>(sender());
    qDebug() << Q_FUNC_INFO << connection << "auth" << newState << "dc" << dc;
    if (!connection) {
        qDebug() << Q_FUNC_INFO << "Invalid slot call";
        return;
    }

    qDebug() << Q_FUNC_INFO << "Delayed packages:" << m_delayedPackages.keys() << m_delayedPackages.count();

    if (connection == mainConnection()) {
        if (newState == CTelegramConnection::AuthStateSignedIn) {
            connect(connection, SIGNAL(contactListReceived(QVector<quint32>)),
                    SLOT(onContactListReceived(QVector<quint32>)));
            connect(connection, SIGNAL(contactListChanged(QVector<quint32>,QVector<quint32>)),
                    SLOT(onContactListChanged(QVector<quint32>,QVector<quint32>)));
            connect(connection, SIGNAL(updatesReceived(TLUpdates,quint64)),
                    SLOT(onUpdatesReceived(TLUpdates,quint64)));
            connect(connection, SIGNAL(messagesHistoryReceived(TLMessagesMessages,TLInputPeer)),
                    SLOT(onMessagesHistoryReceived(TLMessagesMessages)));
            connect(connection, SIGNAL(messagesDialogsReceived(TLMessagesDialogs,quint32,quint32,TLInputPeer,quint32)),
                    SLOT(onMessagesDialogsReceived(TLMessagesDialogs,quint32,quint32,TLInputPeer,quint32)));
            connect(connection, SIGNAL(messagesAffectedMessagesReceived(TLMessagesAffectedMessages)),
                    SLOT(onMessagesAffectedMessagesReceived(TLMessagesAffectedMessages)));
            connect(connection, SIGNAL(updatesStateReceived(TLUpdatesState)),
                    SLOT(onUpdatesStateReceived(TLUpdatesState)));
            connect(connection, SIGNAL(updatesDifferenceReceived(TLUpdatesDifference)),
                    SLOT(onUpdatesDifferenceReceived(TLUpdatesDifference)));
            connect(connection, SIGNAL(updatesChannelDifferenceReceived(TLUpdatesChannelDifference)),
                    SLOT(onUpdatesChannelDifferenceReceived(TLUpdatesChannelDifference)));
            connect(connection, SIGNAL(authExportedAuthorizationReceived(quint32,quint32,QByteArray)),
                    SLOT(onAuthExportedAuthorizationReceived(quint32,quint32,QByteArray)));
            connect(connection, SIGNAL(messagesChatsReceived(QVector<TLChat>)),
                    SLOT(onChatsReceived(QVector<TLChat>)));
            connect(connection, SIGNAL(messagesFullChatReceived(TLChatFull,QVector<TLChat>,QVector<TLUser>)),
                    SLOT(onMessagesFullChatReceived(TLChatFull,QVector<TLChat>,QVector<TLUser>)));
            connect(connection, SIGNAL(userNameStatusUpdated(QString,TelegramNamespace::UserNameStatus)),
                    SIGNAL(userNameStatusUpdated(QString,TelegramNamespace::UserNameStatus)));
        }

         // Start initialization, if it is not started yet.
        if (newState == CTelegramConnection::AuthStateHaveAKey) {
            continueInitialization(StepHasKey);
        } else if (newState == CTelegramConnection::AuthStateSignedIn) {
            continueInitialization(StepSignIn);
        }
    } else {
        if (newState == CTelegramConnection::AuthStateHaveAKey) {
            qDebug() << Q_FUNC_INFO << "ensureSignedConnection" << connection;
            ensureSignedConnection(connection);
        }
    }

    if (newState >= CTelegramConnection::AuthStateHaveAKey) {
        if (m_delayedPackages.contains(dc)) {
            qDebug() << Q_FUNC_INFO << "process" << m_delayedPackages.count(dc) << "redirected packages" << "for dc" << dc;
            foreach (const QByteArray &data, m_delayedPackages.values(dc)) {
                connection->processRedirectedPackage(data);
            }
            m_delayedPackages.remove(dc);
        }
    }

    for (CTelegramModule *module : m_modules) {
        module->onConnectionAuthChanged(connection, newState);
    }
}

void CTelegramDispatcher::onConnectionStatusChanged(int newStatusInt, int reasonInt, quint32 dc)
{
    const CTelegramConnection::ConnectionStatus newStatus = static_cast<CTelegramConnection::ConnectionStatus>(newStatusInt);
    const CTelegramConnection::ConnectionStatusReason reason = static_cast<CTelegramConnection::ConnectionStatusReason>(reasonInt);
    qDebug() << Q_FUNC_INFO << "status" << newStatus << "reason" << reason << "dc" << dc;
    CTelegramConnection *connection = qobject_cast<CTelegramConnection*>(sender());

    if (!connection) {
        qDebug() << Q_FUNC_INFO << "Invalid slot call";
        return;
    }

    if (newStatus == CTelegramConnection::ConnectionStatusDisconnected) {
        switch (reason) {
        case CTelegramConnection::ConnectionStatusReasonLocal:
        case CTelegramConnection::ConnectionStatusReasonNone:
            break;
        case CTelegramConnection::ConnectionStatusReasonRemote:
        case CTelegramConnection::ConnectionStatusReasonTimeout:
            qDebug() << Q_FUNC_INFO << "A connection is unexpectedly terminated!" << connection;
            onConnectionFailed(connection);
            break;
        }
    }

    if (connection == mainConnection()) {
        if (newStatus == CTelegramConnection::ConnectionStatusDisconnected) {
            if (connectionState() == TelegramNamespace::ConnectionStateDisconnected) {
                return;
            }

            if (connectionState() == TelegramNamespace::ConnectionStateConnecting) {
                // There is a problem with initial connection
                if (m_autoConnectionDcIndex >= 0) {
                    connectToTheNextDcAddress();
                } else if (m_autoReconnectionEnabled) {
                    // Network error; try to reconnect after a second.
                    QTimer::singleShot(1000, connection, SLOT(connectToDc()));
                }
            } else {
                setConnectionState(TelegramNamespace::ConnectionStateDisconnected);

                if (m_autoReconnectionEnabled) {
                    connection->connectToDc();
                }
            }
        } else if (newStatus >= CTelegramConnection::ConnectionStatusConnected) {
            m_autoConnectionDcIndex = s_autoConnectionIndexInvalid;
        }
    }
}

void CTelegramDispatcher::onDcConfigurationUpdated()
{
    CTelegramConnection *connection = qobject_cast<CTelegramConnection*>(sender());

    if (!connection) {
        return;
    }

    if (connection != mainConnection()) {
        qDebug() << "Got configuration from extra connection. Ignored.";
        return;
    }

    m_dcConfiguration = connection->dcConfiguration();

    qDebug() << "Core: Got DC Configuration.";

    foreach (TLDcOption o, m_dcConfiguration) {
        qDebug() << o.id << o.ipAddress << o.port;
    }

    continueInitialization(StepDcConfiguration);

    ensureMainConnectToWantedDc();
}

void CTelegramDispatcher::onConnectionDcIdUpdated(quint32 connectionId, quint32 newDcId)
{
    CTelegramConnection *connection = qobject_cast<CTelegramConnection*>(sender());

    if (!connection) {
        return;
    }

    qDebug() << "Connection" << connection << "DC Id changed from" << connectionId << "to" << newDcId;
    if (connection == mainConnection()) {
        if (m_wantedActiveDc && (m_wantedActiveDc != mainConnection()->dcInfo().id)) {
            qDebug() << Q_FUNC_INFO << "Wanted active dc is different from the actual main connection dc. Do we need to do anything?";
        }
    }
}

void CTelegramDispatcher::onPackageRedirected(const QByteArray &data, quint32 dc)
{
#ifdef DEVELOPER_BUILD
    qDebug() << Q_FUNC_INFO << "redirected package" << TLValue::firstFromArray(data) << "from dc" << dc;
#endif
    CTelegramConnection *connection = nullptr;
    if (mainConnection()->dcInfo().id == dc) {
        connection = mainConnection();
    } else {
        connection = getExtraConnection(dc);
    }

    if (!connection) {
        qDebug() << Q_FUNC_INFO << "Wanted dc is unknown. Requesting configuration...";
        m_delayedPackages.insertMulti(dc, data);
        getDcConfiguration();
        return;
    }
    if (connection->authState() >= CTelegramConnection::AuthStateHaveAKey) {
        connection->processRedirectedPackage(data);
    } else {
        m_delayedPackages.insertMulti(dc, data);
        if (connection->status() == CTelegramConnection::ConnectionStatusDisconnected) {
            connection->connectToDc();
        }
    }
}

void CTelegramDispatcher::onConnectionFailed(CTelegramConnection *connection)
{
    qWarning() << Q_FUNC_INFO << connection << connection->dcInfo().id << connection->dcInfo().ipAddress;
    if (connection != mainConnection()) {
        qWarning() << "Ignored a fail of extra connection";
        return;
    }

    if (!m_reconnectMainConnectionTimer) {
        m_reconnectMainConnectionTimer = new QTimer(this);
        m_reconnectMainConnectionTimer->setSingleShot(true);
        m_reconnectMainConnectionTimer->setInterval(500);
#if QT_VERSION >= 0x050000
        connect(m_reconnectMainConnectionTimer, &QTimer::timeout, this, &CTelegramDispatcher::onMainConnectionRetryTimerTriggered);
#else
        connect(m_reconnectMainConnectionTimer, SIGNAL(timeout()), this, SLOT(onMainConnectionRetryTimerTriggered()));
#endif
    }
    m_reconnectMainConnectionTimer->start();
    m_mainDcInfo = mainConnection()->dcInfo();
    setMainConnection(nullptr);
}

void CTelegramDispatcher::onMainConnectionRetryTimerTriggered()
{
    qDebug() << "retry timer triggered";
    connectToServer();
}

void CTelegramDispatcher::onUpdatesReceived(const TLUpdates &updates, quint64 id)
{
#ifdef DEVELOPER_BUILD
    qDebug() << Q_FUNC_INFO << updates << id;
#else
    qDebug() << Q_FUNC_INFO;
#endif
    m_updateRequestId = id;

    switch (updates.tlType) {
    case TLValue::UpdatesTooLong:
        qDebug() << "Updates too long!";
        getUpdatesState();
        break;
    case TLValue::UpdateShortMessage:
    case TLValue::UpdateShortChatMessage:
    {
        // Reconstruct full update from this short update.
        TLUpdate update;

        if (update.message.toId.channelId) {
            update.tlType = TLValue::UpdateNewChannelMessage;
        } else {
            update.tlType = TLValue::UpdateNewMessage;
        }
        update.pts = updates.pts;
        update.ptsCount = updates.ptsCount;
        TLMessage &shortMessage = update.message;
        shortMessage.tlType = TLValue::Message;
        shortMessage.id = updates.id;
        shortMessage.flags = updates.flags;
        shortMessage.message = updates.message;
        shortMessage.date = updates.date;
        shortMessage.media.tlType = TLValue::MessageMediaEmpty;
        shortMessage.fwdFromId = updates.fwdFromId;
        shortMessage.fwdDate = updates.fwdDate;
        shortMessage.replyToMsgId = updates.replyToMsgId;

        int messageActionIndex = 0;
        if (updates.tlType == TLValue::UpdateShortMessage) {
            shortMessage.toId.tlType = TLValue::PeerUser;

            if (shortMessage.flags & TelegramMessageFlagOut) {
                shortMessage.toId.userId = updates.userId;
                shortMessage.fromId = selfId();
            } else {
                shortMessage.toId.userId = selfId();
                shortMessage.fromId = updates.userId;
            }

            messageActionIndex = TypingStatus::indexForUser(m_contactsMessageActions, updates.fromId);
            if (messageActionIndex >= 0) {
                emit contactMessageActionChanged(updates.fromId, TelegramNamespace::MessageActionNone);
            }

        } else {
            shortMessage.toId.tlType = TLValue::PeerChat;
            shortMessage.toId.chatId = updates.chatId;

            shortMessage.fromId = updates.fromId;

            messageActionIndex = TypingStatus::indexForUser(m_contactsMessageActions, updates.fromId);
            if (messageActionIndex >= 0) {
                emit contactChatMessageActionChanged(updates.chatId,
                                                    updates.fromId,
                                                    TelegramNamespace::MessageActionNone);
            }
        }

        processUpdate(update);

        if (messageActionIndex > 0) {
            m_contactsMessageActions.remove(messageActionIndex);
        }
    }
        break;
    case TLValue::UpdateShort:
        processUpdate(updates.update);
        break;
    case TLValue::UpdatesCombined:
        qDebug() << Q_FUNC_INFO << "UpdatesCombined processing is not implemented yet.";
        Q_ASSERT(0);
        break;
    case TLValue::Updates:
        onUsersReceived(updates.users);
        onChatsReceived(updates.chats);

        // TODO: ensureUpdateState(, updates.seq, updates.date);?

        if (!updates.updates.isEmpty()) {
            // Official client sorts updates by pts/qts. Wat?!
            // Ok, let's see if there would be unordered updates.
            quint32 pts = updates.updates.first().pts;
            for (int i = 0; i < updates.updates.count(); ++i) {
                if (updates.updates.at(i).pts < pts) {
                    qDebug() << "Unordered update!";
                    Q_ASSERT(0);
                }
                pts = updates.updates.at(i).pts;
            }

            // Initial implementation
            for (int i = 0; i < updates.updates.count(); ++i) {
                processUpdate(updates.updates.at(i));
            }
        }
        break;
    case TLValue::UpdateShortSentMessage:
        updateShortSentMessageId(id, updates.id);
        // TODO: Check that the follow state update is the right thing to do.
        // This fixes scenario: "send sendMessage" -> "receive UpdateShortSentMessage" -> "receive UpdateReadHistoryOutbox with update.pts == m_updatesState.pts + 2"
        setUpdateState(m_updatesState.pts + 1, 0, 0);
        break;
    default:
        break;
    }

    m_updateRequestId = 0;
}

void CTelegramDispatcher::onAuthExportedAuthorizationReceived(quint32 dc, quint32 id, const QByteArray &data)
{
    m_exportedAuthentications.insert(dc, QPair<quint32, QByteArray>(id,data));

    CTelegramConnection *connection = 0;

    for (int i = 0; i < m_extraConnections.count(); ++i) {
        if (m_extraConnections.at(i)->dcInfo().id == dc) {
            connection = m_extraConnections.at(i);
            break;
        }
    }

    if (connection && (connection->authState() == CTelegramConnection::AuthStateHaveAKey)) {
        connection->authImportAuthorization(id, data);
    }
}

void CTelegramDispatcher::ensureTypingUpdateTimer(int interval)
{
    if (!m_typingUpdateTimer->isActive()) {
#if QT_VERSION >= 0x050000
        m_typingUpdateTimer->start(interval);
#else
        Q_UNUSED(interval);
        m_typingUpdateTimer->start(s_timerMaxInterval);
#endif
    }
}

void CTelegramDispatcher::continueInitialization(CTelegramDispatcher::InitializationStep justDone)
{
    qDebug() << "CTelegramDispatcher::continueInitialization(" << justDone << ") on top of" << m_initializationState;

    if (justDone && ((m_initializationState | justDone) == m_initializationState)) {
        return; // Nothing new
    }

    m_initializationState |= justDone;
    if (justDone == StepSignIn) {
        m_initializationState |= StepHasKey; // SignIn implicitly means that we have a key
    }
    InitializationStepFlags skippedSteps;
    if (!m_updatesEnabled) {
        skippedSteps |= StepUpdates;
    }
    const InitializationStepFlags neededSteps = ~(m_initializationState|m_requestedSteps|skippedSteps);
    if (neededSteps & StepDcConfiguration) {
        qDebug() << "CTelegramDispatcher::continueInitialization(): Request DC Configuration";
        getDcConfiguration();
        m_requestedSteps |= StepDcConfiguration;
        return;
    }

    if (!(m_initializationState & StepDcConfiguration)) {
        qDebug() << "CTelegramDispatcher::continueInitialization(): waiting for DC Configuration";
        return;
    }

    if (m_initializationState == (StepDcConfiguration|StepHasKey)) {
        setConnectionState(TelegramNamespace::ConnectionStateAuthRequired);
    } else if (m_initializationState == (StepDcConfiguration|StepHasKey|StepSignIn)) {
        setConnectionState(TelegramNamespace::ConnectionStateAuthenticated);
        m_deltaTime = mainConnection()->deltaTime();
        m_authKey = mainConnection()->authKey();
        m_serverSalt = mainConnection()->serverSalt();
        m_mainDcInfo = mainConnection()->dcInfo();
    }

    if (!(m_initializationState & StepSignIn)) {
        return;
    }

    if (neededSteps & StepInitialUsers) {
        getInitialUsers();
        if (m_askedInitialUsers.isEmpty()) {
            m_initializationState |= StepInitialUsers;
        } else {
            m_requestedSteps |= StepInitialUsers;
            return;
        }
    }

    if (neededSteps & StepContactList) {
        getContacts();
        m_requestedSteps |= StepContactList;
        return;
    }

    if (neededSteps & StepDialogs) {
        getInitialDialogs();
        m_requestedSteps |= StepDialogs;
        return;
    }

    if (neededSteps & StepUpdates) {
        getUpdatesState();
        m_requestedSteps |= StepUpdates;
        return;
    }

    const InitializationStepFlags considerAsDoneSteps = m_initializationState | skippedSteps;
    if (considerAsDoneSteps == StepDone) {
        qDebug() << "CTelegramDispatcher::continueInitialization(): Initialization is done";
        setConnectionState(TelegramNamespace::ConnectionStateReady);
    } else {
        const InitializationStepFlags remains = ~considerAsDoneSteps & StepDone;
        qDebug() << "CTelegramDispatcher::continueInitialization(): waiting for steps" << remains;
    }
}

void CTelegramDispatcher::setMainConnection(CTelegramConnection *connection)
{
    if (m_mainConnection == connection) {
        return;
    }
    if (m_mainConnection) {
        clearConnection(m_mainConnection);
        m_mainConnection = nullptr;
    }
    m_mainConnection = connection;
}

// Basically we just revert Unread and Read flag.
TelegramNamespace::MessageFlags CTelegramDispatcher::getPublicMessageFlags(quint32 flags)
{
    TelegramNamespace::MessageFlags result = TelegramNamespace::MessageFlagNone;

    if (!(flags & TelegramMessageFlagUnread)) {
        result |= TelegramNamespace::MessageFlagRead;
    }

    if (flags & TelegramMessageFlagOut) {
        result |= TelegramNamespace::MessageFlagOut;
    }

    if (flags & TelegramMessageFlagForward) {
        result |= TelegramNamespace::MessageFlagForwarded;
    }

    if (flags & TelegramMessageFlagReply) {
        result |= TelegramNamespace::MessageFlagIsReply;
    }

    return result;
}

void CTelegramDispatcher::ensureUpdateState(quint32 pts, quint32 seq, quint32 date)
{
    if (m_updatesStateIsLocked) {
        qDebug() << Q_FUNC_INFO << pts << seq << date << "locked.";
        /* Prevent m_updateState from updating before UpdatesGetState answer receiving to avoid
         * m_updateState <-> m_actualState messing (which may lead to ignore offline-messages) */
        return;
    }

    setUpdateState(pts, seq, date);
}

void CTelegramDispatcher::setUpdateState(quint32 pts, quint32 seq, quint32 date)
{
    qDebug() << Q_FUNC_INFO << pts << seq << date;

    if (pts > m_updatesState.pts) {
        qDebug() << Q_FUNC_INFO << "Update pts from " << m_updatesState.pts << "to" << pts;
        m_updatesState.pts = pts;
    }

    if (seq > m_updatesState.seq) {
        m_updatesState.seq = seq;
    }

    if (date > m_updatesState.date) {
        qDebug() << Q_FUNC_INFO << "Update date from " << m_updatesState.date << "to" << date;
        m_updatesState.date = date;
    }
}

void CTelegramDispatcher::ensureMaxMessageId(quint32 id)
{
    if (m_maxMessageId < id) {
        m_maxMessageId = id;
    }
}

void CTelegramDispatcher::addSentMessageId(const Telegram::Peer peer, quint64 rpcMessagesId, quint64 randomId)
{
    m_randomMessageToPeerMap.insert(randomId, peer);
    m_rpcIdToMessageRandomIdMap.insert(rpcMessagesId, randomId);
}

void CTelegramDispatcher::updateShortSentMessageId(quint64 rpcId, quint32 resolvedId)
{
    if (!m_rpcIdToMessageRandomIdMap.contains(rpcId)) {
        qDebug() << Q_FUNC_INFO << "Sent message id not found";
        return;
    }

    const quint64 randomId = m_rpcIdToMessageRandomIdMap.take(rpcId);
    updateSentMessageId(randomId, resolvedId);
}

void CTelegramDispatcher::updateSentMessageId(quint64 randomId, quint32 resolvedId)
{
    if (m_randomMessageToPeerMap.contains(randomId)) {
        const Telegram::Peer peer = m_randomMessageToPeerMap.take(randomId);
        if (m_dialogs.contains(peer)) {
            TLDialog &dialog = m_dialogs[peer];
            if (resolvedId > dialog.topMessage) {
                qDebug() << "Up top dialog message from" << dialog.topMessage << "to" << resolvedId;
                dialog.topMessage = resolvedId;
            }
        }
    }
    qDebug() << Q_FUNC_INFO << "Sent message id received:" << resolvedId << "is the id of message" << randomId;
    ensureMaxMessageId(resolvedId);
    emit sentMessageIdReceived(randomId, resolvedId);
}

void CTelegramDispatcher::checkStateAndCallGetDifference()
{
    m_updatesStateIsLocked = m_actualState.pts > m_updatesState.pts;

    if (m_updatesStateIsLocked) {
        QTimer::singleShot(10, this, SLOT(getDifference()));
    } else {
        continueInitialization(StepUpdates);
    }
}

CTelegramConnection *CTelegramDispatcher::createConnection(const TLDcOption &dcInfo)
{
    qDebug() << Q_FUNC_INFO << dcInfo.id << dcInfo.ipAddress << dcInfo.port;

    CTelegramConnection *connection = new CTelegramConnection(m_appInformation, this);
    connection->setDcInfo(dcInfo);
    connection->setDeltaTime(m_deltaTime);

#if QT_VERSION >= 0x050000
    connect(connection, &CTelegramConnection::connectionFailed, this, &CTelegramDispatcher::onConnectionFailed);
    connect(connection, &CTelegramConnection::authStateChanged, this, &CTelegramDispatcher::onConnectionAuthChanged);
    connect(connection, &CTelegramConnection::statusChanged, this, &CTelegramDispatcher::onConnectionStatusChanged);
    connect(connection, &CTelegramConnection::dcConfigurationReceived, this, &CTelegramDispatcher::onDcConfigurationUpdated);
    connect(connection, &CTelegramConnection::actualDcIdReceived, this, &CTelegramDispatcher::onConnectionDcIdUpdated);
    connect(connection, &CTelegramConnection::newRedirectedPackage, this, &CTelegramDispatcher::onPackageRedirected);

    connect(connection, &CTelegramConnection::usersReceived, this, &CTelegramDispatcher::onUsersReceived);
    connect(connection, &CTelegramConnection::channelsParticipantsReceived, this, &CTelegramDispatcher::onChannelsParticipantsReceived);
#else
    connect(connection, SIGNAL(connectionFailed(CTelegramConnection*)), this, SLOT(onConnectionFailed(CTelegramConnection*)));
    connect(connection, SIGNAL(authStateChanged(int,quint32)), this, SLOT(onConnectionAuthChanged(int,quint32)));
    connect(connection, SIGNAL(statusChanged(int,int,quint32)), this, SLOT(onConnectionStatusChanged(int,int,quint32)));
    connect(connection, SIGNAL(dcConfigurationReceived(quint32)), this, SLOT(onDcConfigurationUpdated()));
    connect(connection, SIGNAL(actualDcIdReceived(quint32,quint32)), this, SLOT(onConnectionDcIdUpdated(quint32,quint32)));
    connect(connection, SIGNAL(newRedirectedPackage(QByteArray,quint32)), this, SLOT(onPackageRedirected(QByteArray,quint32)));

    connect(connection, SIGNAL(usersReceived(QVector<TLUser>)), this, SLOT(onUsersReceived(QVector<TLUser>)));
    connect(connection, SIGNAL(channelsParticipantsReceived(quint32,TLVector<TLChannelParticipant>)), this, SLOT(onChannelsParticipantsReceived(quint32,TLVector<TLChannelParticipant>)));
#endif
    for (CTelegramModule *module : m_modules) {
        module->onNewConnection(connection);
    }

    return connection;
}

void CTelegramDispatcher::ensureSignedConnection(CTelegramConnection *connection)
{
    if (connection->status() == CTelegramConnection::ConnectionStatusDisconnected) {
        connection->connectToDc();
    } else {
        if (connection->authState() == CTelegramConnection::AuthStateHaveAKey) { // Need an exported auth to sign in
            quint32 dc = connection->dcInfo().id;

            if (dc == 0) {
                qWarning() << Q_FUNC_INFO << "Invalid dc id" << connection;
                return;
            }

            if (mainConnection()->dcInfo().id == dc) {
                connection->setDeltaTime(mainConnection()->deltaTime());
                connection->setAuthKey(mainConnection()->authKey());
                connection->setServerSalt(mainConnection()->serverSalt());
                return;
            }

            if (m_exportedAuthentications.contains(dc)) {
                connection->authImportAuthorization(m_exportedAuthentications.value(dc).first, m_exportedAuthentications.value(dc).second);
            } else {
                if (mainConnection()->authState() == CTelegramConnection::AuthStateSignedIn) {
                    mainConnection()->authExportAuthorization(dc);
                }
            }
        }
    }
}

void CTelegramDispatcher::clearConnection(CTelegramConnection *connection)
{
    if (!connection) {
        return;
    }
    connection->disconnectFromDc();
    connection->deleteLater();
}

void CTelegramDispatcher::clearExtraConnections()
{
    foreach (CTelegramConnection *connection, m_extraConnections) {
        disconnect(connection, nullptr, this, nullptr);
        connection->disconnectFromDc();
        connection->deleteLater();
    }

    m_extraConnections.clear();
}

void CTelegramDispatcher::ensureMainConnectToWantedDc()
{
    if (!m_mainConnection) {
        qWarning() << Q_FUNC_INFO << "Unable to operate without a connection.";
        return;
    }

    if (m_wantedActiveDc == 0) {
        qDebug() << Q_FUNC_INFO << "Nothing to do. There is no any special 'wanted' DC yet.";
        return;
    }

    if (m_mainConnection->dcInfo().id == m_wantedActiveDc) {
        qDebug() << Q_FUNC_INFO << "Nothing to do. Wanted DC is already connected.";
        return;
    }

    TLDcOption dcInfo = dcInfoById(m_wantedActiveDc);

    if (dcInfo.ipAddress.isEmpty()) {
        if (m_initializationState & StepDcConfiguration) {
            qWarning() << Q_FUNC_INFO << "Unable to connect: wanted DC is not listed in the received DC configuration.";
            return;
        }
        qDebug() << Q_FUNC_INFO << "Wanted dc is unknown. Requesting configuration...";
        getDcConfiguration();
        return;
    }

    setMainConnection(createConnection(dcInfo));
    m_mainConnection->connectToDc();
}

TLDcOption CTelegramDispatcher::dcInfoById(quint32 dc) const
{
    foreach (const TLDcOption option, m_dcConfiguration) {
        if (option.id == dc) {
            return option;
        }
    }

    return TLDcOption();
}

const TLUser *CTelegramDispatcher::getUser(quint32 userId) const
{
    return m_users.value(userId);
}

const TLChat *CTelegramDispatcher::getChat(const Telegram::Peer &peer) const
{
    switch (peer.type) {
    case Telegram::Peer::Chat:
    case Telegram::Peer::Channel:
        return m_chatInfo.value(peer.id);
    default:
        return nullptr;
    }
}

const TLMessage *CTelegramDispatcher::getMessage(quint32 messageId, const Telegram::Peer &peer) const
{
    if (peer.type == Telegram::Peer::Channel) {
        QHash<quint32, TLMessage*> *peerMessages = m_channelMediaMessages.value(peer.id); // message id, message
        if (!peerMessages) {
            return nullptr;
        }

        return peerMessages->value(messageId);
    }
    return m_knownMediaMessages.value(messageId);
}<|MERGE_RESOLUTION|>--- conflicted
+++ resolved
@@ -123,14 +123,10 @@
     m_typingUpdateTimer(new QTimer(this))
 {
     m_typingUpdateTimer->setSingleShot(true);
-<<<<<<< HEAD
     connect(m_typingUpdateTimer, SIGNAL(timeout()), SLOT(messageActionTimerTimeout()));
-=======
-    connect(m_typingUpdateTimer, &QTimer::timeout, this, &CTelegramDispatcher::messageActionTimerTimeout);
 
     resetConnectionData();
     resetDcConfiguration();
->>>>>>> e439df45
 }
 
 CTelegramDispatcher::~CTelegramDispatcher()
