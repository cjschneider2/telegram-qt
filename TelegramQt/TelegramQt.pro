
QT = core network

TEMPLATE = lib
TARGET   = TelegramQt$${QT_MAJOR_VERSION}
VERSION = 0.2.0

include(../options.pri)

contains(options, static-lib) {
    CONFIG  += staticlib
} else {
    CONFIG  += dll
}

CONFIG += c++11
CONFIG += link_pkgconfig
PKGCONFIG += openssl zlib

DEFINES += TELEGRAMQT_LIBRARY

DEFINES += QT_NO_CAST_TO_ASCII
DEFINES += QT_NO_CAST_FROM_ASCII
DEFINES += QT_NO_URL_CAST_FROM_STRING
DEFINES += QT_NO_CAST_FROM_BYTEARRAY
DEFINES += QT_USE_FAST_OPERATOR_PLUS
DEFINES += QT_USE_QSTRINGBUILDER
DEFINES += QT_STRICT_ITERATORS

SOURCES += \
    CAppInformation.cpp \
    AccountStorage.cpp \
    DhLayer.cpp \
    Client.cpp \
    ClientBackend.cpp \
    ClientConnection.cpp \
    ClientDhLayer.cpp \
    ClientSettings.cpp \
    ClientRpcLayer.cpp \
    ClientRpcLayerExtension.cpp \
<<<<<<< HEAD
    ClientRpcAccountLayer.cpp \
    ClientRpcAuthLayer.cpp \
    ClientRpcChannelsLayer.cpp \
    ClientRpcContactsLayer.cpp \
    ClientRpcHelpLayer.cpp \
    ClientRpcMessagesLayer.cpp \
    ClientRpcPhotosLayer.cpp \
    ClientRpcUpdatesLayer.cpp \
    ClientRpcUploadLayer.cpp \
    ClientRpcUsersLayer.cpp \
=======
>>>>>>> 6b3410c1
    RpcError.cpp \
    RpcLayer.cpp \
    Connection.cpp \
    CRawStream.cpp \
    CTelegramStream.cpp \
    CTelegramStreamExtraOperators.cpp \
    Debug.cpp \
    Utils.cpp \
    FileRequestDescriptor.cpp \
    TelegramUtils.cpp \
    CTelegramTransport.cpp \
    CTcpTransport.cpp \
    CClientTcpTransport.cpp \
    TelegramNamespace.cpp \
    LegacySecretReader.cpp \
    PendingOperation.cpp \
    RpcProcessingContext.cpp \
    SendPackageHelper.cpp \
    TLValues.cpp

PUBLIC_HEADERS += \
    telegramqt_global.h \
    CAppInformation.hpp \
    Debug.hpp \
    TelegramNamespace.hpp \
    CTelegramCore.hpp \
    TelegramQt/CAppInformation \
    TelegramQt/CTelegramCore \
    TelegramQt/AccountStorage \
    TelegramQt/Client \
    TelegramQt/TelegramNamespace

HEADERS += \
    CAppInformation.hpp \
    AccountStorage.hpp \
    Debug.hpp \
    Debug_p.hpp \
    DhLayer.hpp \
    Client.hpp \
    Client_p.hpp \
    ClientBackend.hpp \
    ClientConnection.hpp \
    ClientDhLayer.hpp \
    ClientSettings.hpp \
    ClientRpcLayer.hpp \
    ClientRpcLayerExtension.hpp \
<<<<<<< HEAD
    ClientRpcAccountLayer.hpp \
    ClientRpcAuthLayer.hpp \
    ClientRpcChannelsLayer.hpp \
    ClientRpcContactsLayer.hpp \
    ClientRpcHelpLayer.hpp \
    ClientRpcMessagesLayer.hpp \
    ClientRpcPhotosLayer.hpp \
    ClientRpcUpdatesLayer.hpp \
    ClientRpcUploadLayer.hpp \
    ClientRpcUsersLayer.hpp \
=======
>>>>>>> 6b3410c1
    RpcError.hpp \
    RpcLayer.hpp \
    Connection.hpp \
    CTelegramStream.hpp \
    CTelegramStreamExtraOperators.hpp \
    CTelegramStream_p.hpp \
    CRawStream.hpp \
    Utils.hpp \
    FileRequestDescriptor.hpp \
    TelegramUtils.hpp \
    CTelegramTransport.hpp \
    CTcpTransport.hpp \
    CClientTcpTransport.hpp \
    TLFunctions.hpp \
    TLTypes.hpp \
    TLNumbers.hpp \
    crypto-aes.hpp \
    crypto-rsa.hpp \
    LegacySecretReader.hpp \
    PendingOperation.hpp \
    RpcProcessingContext.hpp \
    SendPackageHelper.hpp \
    TelegramNamespace.hpp \
    TelegramNamespace_p.hpp \
    telegramqt_global.h \
    TLValues.hpp

include(RpcLayers/layers.pri)

SOURCES += TLTypesDebug.cpp
HEADERS += TLTypesDebug.hpp

contains(options, developer-build) {
    SOURCES += TLRpcDebug.cpp
    HEADERS += TLRpcDebug.hpp
    DEFINES += DEVELOPER_BUILD
    DEFINES += QT_DEPRECATED_WARNINGS
}

OTHER_FILES += CMakeLists.txt

OTHER_FILES += \
    CTelegramCore.cpp \
    CTelegramCore.hpp \
    CTelegramConnection.cpp \
    CTelegramConnection.hpp \
    CTelegramDispatcher.cpp \
    CTelegramDispatcher.hpp \
    CTelegramModule.cpp \
    CTelegramModule.hpp \
    CTelegramAuthModule.cpp \
    CTelegramAuthModule.hpp \
    CTelegramMediaModule.cpp \
    CTelegramMediaModule.hpp \
    CTelegramTransportModule.cpp \
    CTelegramTransportModule.hpp

# Installation
public_headers.files = $$PUBLIC_HEADERS
public_headers.path = $$INSTALL_INCLUDE_DIR/TelegramQt$${QT_MAJOR_VERSION}/TelegramQt

target.path = $$INSTALL_LIB_DIR
INSTALLS += public_headers target

# pkg-config support
CONFIG += create_pc create_prl no_install_prl

QMAKE_PKGCONFIG_NAME = TelegramQt
QMAKE_PKGCONFIG_FILE = TelegramQt$${QT_MAJOR_VERSION}
QMAKE_PKGCONFIG_DESCRIPTION = Qt-based library for Telegram network
QMAKE_PKGCONFIG_PREFIX = $$INSTALL_PREFIX
QMAKE_PKGCONFIG_LIBDIR = $$INSTALL_LIB_DIR
QMAKE_PKGCONFIG_INCDIR = $$INSTALL_INCLUDE_DIR/TelegramQt$${QT_MAJOR_VERSION}
QMAKE_PKGCONFIG_DESTDIR = pkgconfig
QMAKE_PKGCONFIG_REQUIRES = openssl zlib
unix:QMAKE_CLEAN += -r pkgconfig lib$${TARGET}.prl<|MERGE_RESOLUTION|>--- conflicted
+++ resolved
@@ -38,19 +38,6 @@
     ClientSettings.cpp \
     ClientRpcLayer.cpp \
     ClientRpcLayerExtension.cpp \
-<<<<<<< HEAD
-    ClientRpcAccountLayer.cpp \
-    ClientRpcAuthLayer.cpp \
-    ClientRpcChannelsLayer.cpp \
-    ClientRpcContactsLayer.cpp \
-    ClientRpcHelpLayer.cpp \
-    ClientRpcMessagesLayer.cpp \
-    ClientRpcPhotosLayer.cpp \
-    ClientRpcUpdatesLayer.cpp \
-    ClientRpcUploadLayer.cpp \
-    ClientRpcUsersLayer.cpp \
-=======
->>>>>>> 6b3410c1
     RpcError.cpp \
     RpcLayer.cpp \
     Connection.cpp \
@@ -97,19 +84,6 @@
     ClientSettings.hpp \
     ClientRpcLayer.hpp \
     ClientRpcLayerExtension.hpp \
-<<<<<<< HEAD
-    ClientRpcAccountLayer.hpp \
-    ClientRpcAuthLayer.hpp \
-    ClientRpcChannelsLayer.hpp \
-    ClientRpcContactsLayer.hpp \
-    ClientRpcHelpLayer.hpp \
-    ClientRpcMessagesLayer.hpp \
-    ClientRpcPhotosLayer.hpp \
-    ClientRpcUpdatesLayer.hpp \
-    ClientRpcUploadLayer.hpp \
-    ClientRpcUsersLayer.hpp \
-=======
->>>>>>> 6b3410c1
     RpcError.hpp \
     RpcLayer.hpp \
     Connection.hpp \
