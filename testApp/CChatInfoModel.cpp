--- conflicted
+++ resolved
@@ -43,29 +43,6 @@
     return m_chats.at(i).title();
 }
 
-<<<<<<< HEAD
-QPixmap CChatInfoModel::getPicture(const Telegram::Peer peer, const Telegram::PeerPictureSize size) const
-{
-    Q_UNUSED(size)
-    int i = indexOfChat(peer);
-    if (i < 0) {
-        return QString();
-    }
-    return m_chats.at(i).m_picture;
-}
-
-void CChatInfoModel::setFileManager(CFileManager *manager)
-{
-    m_fileManager = manager;
-#if QT_VERSION >= 0x050000
-    connect(m_fileManager, &CFileManager::requestComplete, this, &CChatInfoModel::onFileRequestComplete);
-#else
-    connect(m_fileManager, SIGNAL(requestComplete(QString)), this, SLOT(onFileRequestComplete(QString)));
-#endif
-}
-
-=======
->>>>>>> e439df45
 QVariant CChatInfoModel::headerData(int section, Qt::Orientation orientation, int role) const
 {
     if (orientation != Qt::Horizontal) {
